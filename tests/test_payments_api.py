--- conflicted
+++ resolved
@@ -141,7 +141,6 @@
     )
 
 
-<<<<<<< HEAD
 @pytest.mark.parametrize(
     "exception,postmockargs,log_msg,exception_msg",
     [
@@ -233,7 +232,8 @@
         "Response for post from example.com/payments/migrate_paypal_agreement (200)"
         in caplog.text
     )
-=======
+
+
 async def test_no_token_refresh_when_cloud_started(
     aioclient_mock: AiohttpClientMocker,
     auth_cloud_mock: Cloud,
@@ -309,5 +309,4 @@
     assert (
         "Found disconnected account with valid subscription, connecting" in caplog.text
     )
-    assert auth_cloud_mock.auth.async_renew_access_token.call_count == 1
->>>>>>> e440a64d
+    assert auth_cloud_mock.auth.async_renew_access_token.call_count == 1