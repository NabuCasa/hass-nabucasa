"""Tests for the tools to communicate with the cloud."""

import asyncio
from unittest.mock import AsyncMock, MagicMock, patch

from botocore.exceptions import ClientError
from pycognito.exceptions import MFAChallengeException
import pytest

<<<<<<< HEAD
from hass_nabucasa import auth as auth_api
from tests.common import FROZEN_NOW_AS_TIMESTAMP
=======
from hass_nabucasa import CloudError, auth as auth_api
>>>>>>> ef4f9ebe


@pytest.fixture
def mock_cloud(cloud_mock):
    """Mock cloud."""
    cloud_mock.is_logged_in = False
    return cloud_mock


def aws_error(code, message="Unknown", operation_name="fake_operation_name"):
    """Generate AWS error response."""
    response = {"Error": {"Code": code, "Message": message}}
    return ClientError(response, operation_name)


async def test_login_invalid_auth(mock_cognito, mock_cloud):
    """Test trying to login with invalid credentials."""
    auth = auth_api.CognitoAuth(mock_cloud)
    mock_cognito.authenticate.side_effect = aws_error("NotAuthorizedException")

    with pytest.raises(auth_api.Unauthenticated):
        await auth.async_login("user", "pass")

    assert len(mock_cloud.update_token.mock_calls) == 0


async def test_login_user_not_found(mock_cognito, mock_cloud):
    """Test trying to login with invalid credentials."""
    auth = auth_api.CognitoAuth(mock_cloud)
    mock_cognito.authenticate.side_effect = aws_error("UserNotFoundException")

    with pytest.raises(auth_api.UserNotFound):
        await auth.async_login("user", "pass")

    assert len(mock_cloud.update_token.mock_calls) == 0


async def test_login_user_not_confirmed(mock_cognito, mock_cloud):
    """Test trying to login without confirming account."""
    auth = auth_api.CognitoAuth(mock_cloud)
    mock_cognito.authenticate.side_effect = aws_error("UserNotConfirmedException")

    with pytest.raises(auth_api.UserNotConfirmed):
        await auth.async_login("user", "pass")

    assert len(mock_cloud.update_token.mock_calls) == 0


async def test_login_user_mfa_required(mock_cognito, mock_cloud):
    """Test trying to login without MFA when it is required."""
    auth = auth_api.CognitoAuth(mock_cloud)
    mock_cognito.authenticate.side_effect = MFAChallengeException("MFA required", {})

    with pytest.raises(auth_api.MFARequired):
        await auth.async_login("user", "pass")

    assert len(mock_cloud.update_token.mock_calls) == 0


async def test_login_user_verify_totp_invalid_code(mock_cognito, mock_cloud):
    """Test trying to login with MFA when it is required."""
    auth = auth_api.CognitoAuth(mock_cloud)
    mock_cognito.respond_to_software_token_mfa_challenge.side_effect = aws_error(
        "CodeMismatchException",
    )

    with pytest.raises(auth_api.InvalidTotpCode):
        await auth.async_login_verify_totp("user", "123456", {"session": "session"})

    assert len(mock_cloud.update_token.mock_calls) == 0


async def test_login_user_verify_totp(mock_cognito, mock_cloud):
    """Test trying to login with MFA when it is required."""
    auth = auth_api.CognitoAuth(mock_cloud)
    mock_cognito.id_token = "test_id_token"
    mock_cognito.access_token = "test_access_token"
    mock_cognito.refresh_token = "test_refresh_token"

    await auth.async_login_verify_totp("user", "123456", {"session": "session"})

    assert len(mock_cognito.respond_to_software_token_mfa_challenge.mock_calls) == 1
    mock_cloud.update_token.assert_called_once_with(
        "test_id_token",
        "test_access_token",
        "test_refresh_token",
    )


async def test_login(mock_cognito, mock_cloud):
    """Test trying to login without confirming account."""
    auth = auth_api.CognitoAuth(mock_cloud)
    mock_cognito.id_token = "test_id_token"
    mock_cognito.access_token = "test_access_token"
    mock_cognito.refresh_token = "test_refresh_token"

    await auth.async_login("user", "pass")

    assert len(mock_cognito.authenticate.mock_calls) == 1
    mock_cloud.update_token.assert_called_once_with(
        "test_id_token",
        "test_access_token",
        "test_refresh_token",
    )


async def test_login_with_check_connection(mock_cognito, mock_cloud):
    """Test login with connection check."""
    auth = auth_api.CognitoAuth(mock_cloud)
    mock_cognito.id_token = "test_id_token"
    mock_cognito.access_token = "test_access_token"
    mock_cognito.refresh_token = "test_refresh_token"

    await auth.async_login("user", "pass", check_connection=True)

    assert len(mock_cognito.authenticate.mock_calls) == 1
    mock_cloud.update_token.assert_called_once_with(
        "test_id_token",
        "test_access_token",
        "test_refresh_token",
    )


async def test_register(mock_cognito, cloud_mock):
    """Test registering an account."""
    auth = auth_api.CognitoAuth(cloud_mock)
    await auth.async_register(
        "email@home-assistant.io",
        "password",
        client_metadata={"test": "metadata"},
    )
    assert len(mock_cognito.register.mock_calls) == 1

    call = mock_cognito.register.mock_calls[0]
    result_user, result_password = call.args
    assert result_user == "email@home-assistant.io"
    assert result_password == "password"
    assert call.kwargs["client_metadata"] == {"test": "metadata"}


async def test_register_lowercase_email(mock_cognito, cloud_mock):
    """Test forcing lowercase email when registering an account."""
    auth = auth_api.CognitoAuth(cloud_mock)
    await auth.async_register("EMAIL@HOME-ASSISTANT.IO", "password")
    assert len(mock_cognito.register.mock_calls) == 1

    call = mock_cognito.register.mock_calls[0]
    result_user = call.args[0]
    assert result_user == "email@home-assistant.io"


async def test_register_fails(mock_cognito, cloud_mock):
    """Test registering an account."""
    mock_cognito.register.side_effect = aws_error("SomeError")
    auth = auth_api.CognitoAuth(cloud_mock)
    with pytest.raises(CloudError):
        await auth.async_register("email@home-assistant.io", "password")


async def test_resend_email_confirm(mock_cognito, cloud_mock):
    """Test starting forgot password flow."""
    auth = auth_api.CognitoAuth(cloud_mock)
    await auth.async_resend_email_confirm("email@home-assistant.io")
    assert len(mock_cognito.client.resend_confirmation_code.mock_calls) == 1


async def test_resend_email_confirm_fails(mock_cognito, cloud_mock):
    """Test failure when starting forgot password flow."""
    auth = auth_api.CognitoAuth(cloud_mock)
    mock_cognito.client.resend_confirmation_code.side_effect = aws_error("SomeError")
    with pytest.raises(CloudError):
        await auth.async_resend_email_confirm("email@home-assistant.io")


async def test_forgot_password(mock_cognito, cloud_mock):
    """Test starting forgot password flow."""
    auth = auth_api.CognitoAuth(cloud_mock)
    await auth.async_forgot_password("email@home-assistant.io")
    assert len(mock_cognito.initiate_forgot_password.mock_calls) == 1


async def test_forgot_password_fails(mock_cognito, cloud_mock):
    """Test failure when starting forgot password flow."""
    auth = auth_api.CognitoAuth(cloud_mock)
    mock_cognito.initiate_forgot_password.side_effect = aws_error("SomeError")
    with pytest.raises(CloudError):
        await auth.async_forgot_password("email@home-assistant.io")


async def test_check_token_writes_new_token_on_refresh(mock_cognito, cloud_mock):
    """Test check_token writes new token if refreshed."""
    auth = auth_api.CognitoAuth(cloud_mock)
    mock_cognito.check_token.return_value = True
    mock_cognito.id_token = "new id token"
    mock_cognito.access_token = "new access token"

    await auth.async_check_token()

    assert len(mock_cognito.check_token.mock_calls) == 1
    assert cloud_mock.id_token == "new id token"
    assert cloud_mock.access_token == "new access token"
    cloud_mock.update_token.assert_called_once_with("new id token", "new access token")


async def test_check_token_does_not_write_existing_token(mock_cognito, cloud_mock):
    """Test check_token won't write new token if still valid."""
    mock_cognito.check_token.return_value = False
    auth = auth_api.CognitoAuth(cloud_mock)

    await auth.async_check_token()

    assert len(mock_cognito.check_token.mock_calls) == 1
    assert cloud_mock.id_token != mock_cognito.id_token
    assert cloud_mock.access_token != mock_cognito.access_token
    assert len(cloud_mock.update_token.mock_calls) == 0


async def test_check_token_raises(mock_cognito, cloud_mock):
    """Test we raise correct error."""
    mock_cognito.renew_access_token.side_effect = aws_error("SomeError")
    auth = auth_api.CognitoAuth(cloud_mock)

    with pytest.raises(CloudError):
        await auth.async_check_token()

    assert len(mock_cognito.check_token.mock_calls) == 2
    assert cloud_mock.id_token != mock_cognito.id_token
    assert cloud_mock.access_token != mock_cognito.access_token
    assert len(cloud_mock.update_token.mock_calls) == 0


async def test_async_setup(cloud_mock):
    """Test async setup."""
    auth_api.CognitoAuth(cloud_mock)
    assert len(cloud_mock.iot.mock_calls) == 2
    on_connect = cloud_mock.iot.mock_calls[0][1][0]
    on_disconnect = cloud_mock.iot.mock_calls[1][1][0]

    with (
        patch("random.randint", return_value=0),
        patch("hass_nabucasa.auth.CognitoAuth.async_renew_access_token") as mock_renew,
    ):
        await on_connect()
        # Let handle token sleep once
        await asyncio.sleep(0)
        # Let handle token refresh token
        await asyncio.sleep(0)

        assert len(mock_renew.mock_calls) == 1

        await on_disconnect()

        # Make sure task is no longer being called
        await asyncio.sleep(0)
        await asyncio.sleep(0)
        assert len(mock_renew.mock_calls) == 1


@pytest.mark.parametrize(
    "auth_mock_kwargs",
    (
        {"access_token": None},
        {"refresh_token": None},
    ),
)
async def test_guard_no_login_authenticated_cognito(auth_mock_kwargs: dict[str, None]):
    """Test that not authenticated cognito login raises."""
    auth = auth_api.CognitoAuth(MagicMock(**auth_mock_kwargs))
    with pytest.raises(auth_api.Unauthenticated):
        await auth._async_authenticated_cognito()


@pytest.mark.parametrize(
    "exp_value,random_value,expected_sleep",
    [
        [None, 2220, 2220],
        [120, 120, 120],
        [121, 120, 120],
        [124, 120, 4],
        [-124, 120, 120],
        [7800, 60, 7740],
        [1330, 60, 1270],
    ],
)
async def test_sleep_time_calculation(
    mock_cloud,
    caplog,
    exp_value,
    random_value,
    expected_sleep,
):
    """Test sleep time calculation."""
    auth = auth_api.CognitoAuth(mock_cloud)

    with (
        patch("hass_nabucasa.auth.expiration_from_token") as mock_exp,
        patch("hass_nabucasa.auth.asyncio.sleep", AsyncMock()),
        patch(
            "hass_nabucasa.auth.CognitoAuth.async_renew_access_token",
            side_effect=asyncio.CancelledError,
        ),
        patch("random.randint") as mock_random,
    ):
        mock_exp.return_value = (
            FROZEN_NOW_AS_TIMESTAMP + exp_value if exp_value else None
        )
        mock_random.return_value = random_value

        await auth._async_handle_token_refresh()

        assert (
            f"Sleeping for {expected_sleep} seconds before refreshing token"
            in caplog.text
        )<|MERGE_RESOLUTION|>--- conflicted
+++ resolved
@@ -7,12 +7,8 @@
 from pycognito.exceptions import MFAChallengeException
 import pytest
 
-<<<<<<< HEAD
-from hass_nabucasa import auth as auth_api
+from hass_nabucasa import CloudError, auth as auth_api
 from tests.common import FROZEN_NOW_AS_TIMESTAMP
-=======
-from hass_nabucasa import CloudError, auth as auth_api
->>>>>>> ef4f9ebe
 
 
 @pytest.fixture
