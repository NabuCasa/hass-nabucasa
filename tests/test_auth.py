"""Tests for the tools to communicate with the cloud."""

import asyncio
from unittest.mock import MagicMock, patch

from botocore.exceptions import ClientError
import pytest

from hass_nabucasa import auth as auth_api


@pytest.fixture
def mock_cloud(cloud_mock):
    """Mock cloud."""
    cloud_mock.is_logged_in = False
    return cloud_mock


def aws_error(code, message="Unknown", operation_name="fake_operation_name"):
    """Generate AWS error response."""
    response = {"Error": {"Code": code, "Message": message}}
    return ClientError(response, operation_name)


async def test_login_invalid_auth(mock_cognito, mock_cloud):
    """Test trying to login with invalid credentials."""
    auth = auth_api.CognitoAuth(mock_cloud)
    mock_cognito.authenticate.side_effect = aws_error("NotAuthorizedException")

    with pytest.raises(auth_api.Unauthenticated):
        await auth.async_login("user", "pass")

    assert len(mock_cloud.update_token.mock_calls) == 0


async def test_login_user_not_found(mock_cognito, mock_cloud):
    """Test trying to login with invalid credentials."""
    auth = auth_api.CognitoAuth(mock_cloud)
    mock_cognito.authenticate.side_effect = aws_error("UserNotFoundException")

    with pytest.raises(auth_api.UserNotFound):
        await auth.async_login("user", "pass")

    assert len(mock_cloud.update_token.mock_calls) == 0


async def test_login_user_not_confirmed(mock_cognito, mock_cloud):
    """Test trying to login without confirming account."""
    auth = auth_api.CognitoAuth(mock_cloud)
    mock_cognito.authenticate.side_effect = aws_error("UserNotConfirmedException")

    with pytest.raises(auth_api.UserNotConfirmed):
        await auth.async_login("user", "pass")

    assert len(mock_cloud.update_token.mock_calls) == 0


async def test_login(mock_cognito, mock_cloud):
    """Test trying to login without confirming account."""
    auth = auth_api.CognitoAuth(mock_cloud)
    mock_cognito.id_token = "test_id_token"
    mock_cognito.access_token = "test_access_token"
    mock_cognito.refresh_token = "test_refresh_token"

    await auth.async_login("user", "pass")

    assert len(mock_cognito.authenticate.mock_calls) == 1
    mock_cloud.update_token.assert_called_once_with(
        "test_id_token",
        "test_access_token",
        "test_refresh_token",
    )


async def test_register(mock_cognito, cloud_mock):
    """Test registering an account."""
    auth = auth_api.CognitoAuth(cloud_mock)
    await auth.async_register(
        "email@home-assistant.io",
        "password",
        client_metadata={"test": "metadata"},
    )
    assert len(mock_cognito.register.mock_calls) == 1

    call = mock_cognito.register.mock_calls[0]
    result_user, result_password = call.args
    assert result_user == "email@home-assistant.io"
    assert result_password == "password"
    assert call.kwargs["client_metadata"] == {"test": "metadata"}


async def test_register_fails(mock_cognito, cloud_mock):
    """Test registering an account."""
    mock_cognito.register.side_effect = aws_error("SomeError")
    auth = auth_api.CognitoAuth(cloud_mock)
    with pytest.raises(auth_api.CloudError):
        await auth.async_register("email@home-assistant.io", "password")


async def test_resend_email_confirm(mock_cognito, cloud_mock):
    """Test starting forgot password flow."""
    auth = auth_api.CognitoAuth(cloud_mock)
    await auth.async_resend_email_confirm("email@home-assistant.io")
    assert len(mock_cognito.client.resend_confirmation_code.mock_calls) == 1


async def test_resend_email_confirm_fails(mock_cognito, cloud_mock):
    """Test failure when starting forgot password flow."""
    auth = auth_api.CognitoAuth(cloud_mock)
    mock_cognito.client.resend_confirmation_code.side_effect = aws_error("SomeError")
    with pytest.raises(auth_api.CloudError):
        await auth.async_resend_email_confirm("email@home-assistant.io")


async def test_forgot_password(mock_cognito, cloud_mock):
    """Test starting forgot password flow."""
    auth = auth_api.CognitoAuth(cloud_mock)
    await auth.async_forgot_password("email@home-assistant.io")
    assert len(mock_cognito.initiate_forgot_password.mock_calls) == 1


async def test_forgot_password_fails(mock_cognito, cloud_mock):
    """Test failure when starting forgot password flow."""
    auth = auth_api.CognitoAuth(cloud_mock)
    mock_cognito.initiate_forgot_password.side_effect = aws_error("SomeError")
    with pytest.raises(auth_api.CloudError):
        await auth.async_forgot_password("email@home-assistant.io")


async def test_check_token_writes_new_token_on_refresh(mock_cognito, cloud_mock):
    """Test check_token writes new token if refreshed."""
    auth = auth_api.CognitoAuth(cloud_mock)
    mock_cognito.check_token.return_value = True
    mock_cognito.id_token = "new id token"
    mock_cognito.access_token = "new access token"

    await auth.async_check_token()

    assert len(mock_cognito.check_token.mock_calls) == 1
    assert cloud_mock.id_token == "new id token"
    assert cloud_mock.access_token == "new access token"
    cloud_mock.update_token.assert_called_once_with("new id token", "new access token")


async def test_check_token_does_not_write_existing_token(mock_cognito, cloud_mock):
    """Test check_token won't write new token if still valid."""
    mock_cognito.check_token.return_value = False
    auth = auth_api.CognitoAuth(cloud_mock)

    await auth.async_check_token()

    assert len(mock_cognito.check_token.mock_calls) == 1
    assert cloud_mock.id_token != mock_cognito.id_token
    assert cloud_mock.access_token != mock_cognito.access_token
    assert len(cloud_mock.update_token.mock_calls) == 0


async def test_check_token_raises(mock_cognito, cloud_mock):
    """Test we raise correct error."""
    mock_cognito.renew_access_token.side_effect = aws_error("SomeError")
    auth = auth_api.CognitoAuth(cloud_mock)

    with pytest.raises(auth_api.CloudError):
        await auth.async_check_token()

    assert len(mock_cognito.check_token.mock_calls) == 2
    assert cloud_mock.id_token != mock_cognito.id_token
    assert cloud_mock.access_token != mock_cognito.access_token
    assert len(cloud_mock.update_token.mock_calls) == 0


async def test_async_setup(cloud_mock):
    """Test async setup."""
    auth_api.CognitoAuth(cloud_mock)
    assert len(cloud_mock.iot.mock_calls) == 2
    on_connect = cloud_mock.iot.mock_calls[0][1][0]
    on_disconnect = cloud_mock.iot.mock_calls[1][1][0]

<<<<<<< HEAD
    with patch("random.randint", return_value=0), patch(
        "hass_nabucasa.auth.CognitoAuth.async_renew_access_token",
    ) as mock_renew:
=======
    with (
        patch("random.randint", return_value=0),
        patch("hass_nabucasa.auth.CognitoAuth.async_renew_access_token") as mock_renew,
    ):
>>>>>>> 40b35d1a
        await on_connect()
        # Let handle token sleep once
        await asyncio.sleep(0)
        # Let handle token refresh token
        await asyncio.sleep(0)

        assert len(mock_renew.mock_calls) == 1

        await on_disconnect()

        # Make sure task is no longer being called
        await asyncio.sleep(0)
        await asyncio.sleep(0)
        assert len(mock_renew.mock_calls) == 1


async def test_guard_no_login_authenticated_cognito():
    """Test that not authenticated cognito login raises."""
    with pytest.raises(auth_api.Unauthenticated):
        auth_api.CognitoAuth(MagicMock(access_token=None))._authenticated_cognito

    with pytest.raises(auth_api.Unauthenticated):
        auth_api.CognitoAuth(MagicMock(refresh_token=None))._authenticated_cognito<|MERGE_RESOLUTION|>--- conflicted
+++ resolved
@@ -176,16 +176,10 @@
     on_connect = cloud_mock.iot.mock_calls[0][1][0]
     on_disconnect = cloud_mock.iot.mock_calls[1][1][0]
 
-<<<<<<< HEAD
-    with patch("random.randint", return_value=0), patch(
-        "hass_nabucasa.auth.CognitoAuth.async_renew_access_token",
-    ) as mock_renew:
-=======
     with (
         patch("random.randint", return_value=0),
         patch("hass_nabucasa.auth.CognitoAuth.async_renew_access_token") as mock_renew,
     ):
->>>>>>> 40b35d1a
         await on_connect()
         # Let handle token sleep once
         await asyncio.sleep(0)
