--- conflicted
+++ resolved
@@ -516,15 +516,9 @@
 
     acme_mock.expire_date = valid
 
-<<<<<<< HEAD
-    with patch("hass_nabucasa.utils.next_midnight", return_value=0), patch(
-        "random.randint",
-        return_value=0,
-=======
     with (
         patch("hass_nabucasa.utils.next_midnight", return_value=0),
         patch("random.randint", return_value=0),
->>>>>>> 40b35d1a
     ):
         acme_task = remote._acme_task = asyncio.create_task(
             remote._certificate_handler(),
@@ -571,15 +565,9 @@
 
     acme_mock.expire_date = utcnow() + timedelta(days=-40)
 
-<<<<<<< HEAD
-    with patch("hass_nabucasa.utils.next_midnight", return_value=0), patch(
-        "random.randint",
-        return_value=0,
-=======
     with (
         patch("hass_nabucasa.utils.next_midnight", return_value=0),
         patch("random.randint", return_value=0),
->>>>>>> 40b35d1a
     ):
         acme_task = remote._acme_task = asyncio.create_task(
             remote._certificate_handler(),
