--- conflicted
+++ resolved
@@ -1180,11 +1180,8 @@
     # Test duplicate status update (should be ignored)
     remote._update_certificate_status(CertificateStatus.ERROR)
 
-<<<<<<< HEAD
     # Should still be 2 calls since status didn't change
     assert len(auth_cloud_mock.client.mock_dispatcher) == 2
-=======
-    await remote.stop()
 
 
 async def test_recreate_acme_calls_reset_when_acme_exists(auth_cloud_mock):
@@ -1292,5 +1289,4 @@
         auth_cloud_mock,
         expected_domains,
         "test@nabucasa.inc",
-    )
->>>>>>> 8444f826
+    )