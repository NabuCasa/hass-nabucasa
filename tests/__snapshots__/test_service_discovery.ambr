--- conflicted
+++ resolved
@@ -3,16 +3,10 @@
   dict({
     'log': '''
       [DEBUG] hass_nabucasa.api: Sending GET request to api.example.com/.well-known/service-discovery
-<<<<<<< HEAD
-      [DEBUG] hass_nabucasa.api: Response for get from api.example.com/.well-known/service-discovery (200)
-      [DEBUG] hass_nabucasa.service_discovery: Service discovery 1.0 with 1 actions fetched
-      [DEBUG] hass_nabucasa.service_discovery: Service discovery data cached, valid for 1h:0m:0s
+      [DEBUG] hass_nabucasa.api: Response for get from api.example.com/.well-known/service-discovery (200) 
+      [DEBUG] hass_nabucasa.service_discovery: Service discovery 1.0 with 1 actions fetched
+      [DEBUG] hass_nabucasa.service_discovery: Service discovery data cached, valid for 1h
       [DEBUG] hass_nabucasa.service_discovery: Found cached action URL for test_api_action: https://example.com/test/{param}/action
-=======
-      [DEBUG] hass_nabucasa.api: Response for get from api.example.com/.well-known/service-discovery (200) 
-      [DEBUG] hass_nabucasa.service_discovery: Service discovery 1.0 with 4 actions fetched
-      [DEBUG] hass_nabucasa.service_discovery: Service discovery data cached, valid for 1h
->>>>>>> 46027242
     ''',
     'result': 'https://example.com/test/test/action',
   })
@@ -27,16 +21,10 @@
   dict({
     'log': '''
       [DEBUG] hass_nabucasa.api: Sending GET request to api.example.com/.well-known/service-discovery
-<<<<<<< HEAD
-      [DEBUG] hass_nabucasa.api: Response for get from api.example.com/.well-known/service-discovery (200)
-      [DEBUG] hass_nabucasa.service_discovery: Service discovery 1.0 with 1 actions fetched
-      [DEBUG] hass_nabucasa.service_discovery: Service discovery data cached, valid for 1h:0m:0s
+      [DEBUG] hass_nabucasa.api: Response for get from api.example.com/.well-known/service-discovery (200) 
+      [DEBUG] hass_nabucasa.service_discovery: Service discovery 1.0 with 1 actions fetched
+      [DEBUG] hass_nabucasa.service_discovery: Service discovery data cached, valid for 1h
       [DEBUG] hass_nabucasa.service_discovery: Found cached action URL for test_api_action: https://example.com/test/{param}/action
-=======
-      [DEBUG] hass_nabucasa.api: Response for get from api.example.com/.well-known/service-discovery (200) 
-      [DEBUG] hass_nabucasa.service_discovery: Service discovery 1.0 with 4 actions fetched
-      [DEBUG] hass_nabucasa.service_discovery: Service discovery data cached, valid for 1h
->>>>>>> 46027242
     ''',
     'result': 'https://example.com/test/test/action',
   })
@@ -51,25 +39,14 @@
   dict({
     'log': '''
       [DEBUG] hass_nabucasa.api: Sending GET request to api.example.com/.well-known/service-discovery
-<<<<<<< HEAD
-      [DEBUG] hass_nabucasa.api: Response for get from api.example.com/.well-known/service-discovery (200)
-      [DEBUG] hass_nabucasa.service_discovery: Service discovery 1.0 with 1 actions fetched
-      [DEBUG] hass_nabucasa.service_discovery: Service discovery data cached, valid for 1h:0m:0s
-      [DEBUG] hass_nabucasa.api: Sending GET request to api.example.com/.well-known/service-discovery
-      [DEBUG] hass_nabucasa.api: Sending GET request to api.example.com/.well-known/service-discovery
-      [DEBUG] hass_nabucasa.api: Response for get from api.example.com/.well-known/service-discovery (200)
+      [DEBUG] hass_nabucasa.api: Response for get from api.example.com/.well-known/service-discovery (200) 
+      [DEBUG] hass_nabucasa.service_discovery: Service discovery 1.0 with 1 actions fetched
+      [DEBUG] hass_nabucasa.service_discovery: Service discovery data cached, valid for 1h
+      [DEBUG] hass_nabucasa.api: Sending GET request to api.example.com/.well-known/service-discovery
+      [DEBUG] hass_nabucasa.api: Sending GET request to api.example.com/.well-known/service-discovery
+      [DEBUG] hass_nabucasa.api: Response for get from api.example.com/.well-known/service-discovery (200) 
       [DEBUG] hass_nabucasa.service_discovery: Service discovery 2.0 with 1 actions fetched
-      [DEBUG] hass_nabucasa.service_discovery: Service discovery data cached, valid for 1h:0m:0s
-=======
-      [DEBUG] hass_nabucasa.api: Response for get from api.example.com/.well-known/service-discovery (200) 
-      [DEBUG] hass_nabucasa.service_discovery: Service discovery 1.0 with 4 actions fetched
-      [DEBUG] hass_nabucasa.service_discovery: Service discovery data cached, valid for 1h
-      [DEBUG] hass_nabucasa.api: Sending GET request to api.example.com/.well-known/service-discovery
-      [DEBUG] hass_nabucasa.api: Sending GET request to api.example.com/.well-known/service-discovery
-      [DEBUG] hass_nabucasa.api: Response for get from api.example.com/.well-known/service-discovery (200) 
-      [DEBUG] hass_nabucasa.service_discovery: Service discovery 2.0 with 4 actions fetched
-      [DEBUG] hass_nabucasa.service_discovery: Service discovery data cached, valid for 1h
->>>>>>> 46027242
+      [DEBUG] hass_nabucasa.service_discovery: Service discovery data cached, valid for 1h
     ''',
     'result': dict({
       'cache_updated': True,
@@ -82,21 +59,14 @@
   dict({
     'log': '''
       [DEBUG] hass_nabucasa.api: Sending GET request to api.example.com/.well-known/service-discovery
-      [DEBUG] hass_nabucasa.api: Response for get from api.example.com/.well-known/service-discovery (500)
+      [DEBUG] hass_nabucasa.api: Response for get from api.example.com/.well-known/service-discovery (500) 
       [DEBUG] hass_nabucasa.service_discovery: Failed to load initial service discovery data: Failed to parse API response
       [DEBUG] hass_nabucasa.service_discovery: Scheduling service discovery refresh in 12h:1m:51s
       [DEBUG] hass_nabucasa.api: Sending GET request to api.example.com/.well-known/service-discovery
-<<<<<<< HEAD
-      [DEBUG] hass_nabucasa.api: Response for get from api.example.com/.well-known/service-discovery (200)
-      [DEBUG] hass_nabucasa.service_discovery: Service discovery 1.0 with 1 actions fetched
-      [DEBUG] hass_nabucasa.service_discovery: Service discovery data cached, valid for 1h:0m:0s
-      [DEBUG] hass_nabucasa.service_discovery: Scheduling service discovery refresh in 1h:1m:51s
-=======
-      [DEBUG] hass_nabucasa.api: Response for get from api.example.com/.well-known/service-discovery (200) 
-      [DEBUG] hass_nabucasa.service_discovery: Service discovery 1.0 with 4 actions fetched
-      [DEBUG] hass_nabucasa.service_discovery: Service discovery data cached, valid for 1h
-      [DEBUG] hass_nabucasa.service_discovery: Scheduling service discovery refresh in 58m:9s
->>>>>>> 46027242
+      [DEBUG] hass_nabucasa.api: Response for get from api.example.com/.well-known/service-discovery (200) 
+      [DEBUG] hass_nabucasa.service_discovery: Service discovery 1.0 with 1 actions fetched
+      [DEBUG] hass_nabucasa.service_discovery: Service discovery data cached, valid for 1h
+      [DEBUG] hass_nabucasa.service_discovery: Scheduling service discovery refresh in 1h:1m:51s
       [DEBUG] hass_nabucasa.service_discovery: Service discovery refresh task cancelled
     ''',
     'result': dict({
@@ -109,16 +79,10 @@
   dict({
     'log': '''
       [DEBUG] hass_nabucasa.api: Sending GET request to api.example.com/.well-known/service-discovery
-<<<<<<< HEAD
-      [DEBUG] hass_nabucasa.api: Response for get from api.example.com/.well-known/service-discovery (200)
-      [DEBUG] hass_nabucasa.service_discovery: Service discovery 1.0 with 1 actions fetched
-      [DEBUG] hass_nabucasa.service_discovery: Service discovery data cached, valid for 365d:0h:0m:0s
+      [DEBUG] hass_nabucasa.api: Response for get from api.example.com/.well-known/service-discovery (200) 
+      [DEBUG] hass_nabucasa.service_discovery: Service discovery 1.0 with 1 actions fetched
+      [DEBUG] hass_nabucasa.service_discovery: Service discovery data cached, valid for 365d
       [DEBUG] hass_nabucasa.service_discovery: Found cached action URL for test_api_action: https://example.com/test/{param}/action
-=======
-      [DEBUG] hass_nabucasa.api: Response for get from api.example.com/.well-known/service-discovery (200) 
-      [DEBUG] hass_nabucasa.service_discovery: Service discovery 1.0 with 4 actions fetched
-      [DEBUG] hass_nabucasa.service_discovery: Service discovery data cached, valid for 365d
->>>>>>> 46027242
     ''',
     'result': dict({
       'task_running': True,
@@ -131,20 +95,12 @@
   dict({
     'log': '''
       [DEBUG] hass_nabucasa.api: Sending GET request to api.example.com/.well-known/service-discovery
-<<<<<<< HEAD
-      [DEBUG] hass_nabucasa.api: Response for get from api.example.com/.well-known/service-discovery (200)
-      [DEBUG] hass_nabucasa.service_discovery: Service discovery 1.0 with 1 actions fetched
-=======
-      [DEBUG] hass_nabucasa.api: Response for get from api.example.com/.well-known/service-discovery (200) 
-      [DEBUG] hass_nabucasa.service_discovery: Service discovery 1.0 with 4 actions fetched
->>>>>>> 46027242
-    ''',
-    'result': dict({
-      'actions': dict({
-        'remote_access_resolve_dns_cname': 'https://accounts.example.com/instance/resolve_dns_cname',
-        'subscription_info': 'https://accounts.example.com/payments/subscription_info',
-        'subscription_migrate_paypal': 'https://accounts.example.com/payments/migrate_paypal_agreement',
-        'voice_connection_details': 'https://servicehandlers.example.com/voice/connection_details',
+      [DEBUG] hass_nabucasa.api: Response for get from api.example.com/.well-known/service-discovery (200) 
+      [DEBUG] hass_nabucasa.service_discovery: Service discovery 1.0 with 1 actions fetched
+    ''',
+    'result': dict({
+      'actions': dict({
+        'test_api_action': 'https://example.com/test/{param}/action',
       }),
       'valid_for': 3600,
       'version': '1.0',
@@ -155,20 +111,12 @@
   dict({
     'log': '''
       [DEBUG] hass_nabucasa.api: Sending GET request to api.example.com/.well-known/service-discovery
-<<<<<<< HEAD
-      [DEBUG] hass_nabucasa.api: Response for get from api.example.com/.well-known/service-discovery (200)
+      [DEBUG] hass_nabucasa.api: Response for get from api.example.com/.well-known/service-discovery (200) 
       [DEBUG] hass_nabucasa.service_discovery: Service discovery 2.0 with 1 actions fetched
-=======
-      [DEBUG] hass_nabucasa.api: Response for get from api.example.com/.well-known/service-discovery (200) 
-      [DEBUG] hass_nabucasa.service_discovery: Service discovery 2.0 with 4 actions fetched
->>>>>>> 46027242
-    ''',
-    'result': dict({
-      'actions': dict({
-        'remote_access_resolve_dns_cname': 'https://accounts.example.com/instance/resolve_dns_cname',
-        'subscription_info': 'https://accounts.example.com/payments/subscription_info',
-        'subscription_migrate_paypal': 'https://accounts.example.com/payments/migrate_paypal_agreement',
-        'voice_connection_details': 'https://servicehandlers.example.com/voice/connection_details',
+    ''',
+    'result': dict({
+      'actions': dict({
+        'test_api_action': 'https://example.com/test/{param}/action',
       }),
       'valid_for': 3600,
       'version': '2.0',
@@ -179,20 +127,12 @@
   dict({
     'log': '''
       [DEBUG] hass_nabucasa.api: Sending GET request to api.example.com/.well-known/service-discovery
-<<<<<<< HEAD
-      [DEBUG] hass_nabucasa.api: Response for get from api.example.com/.well-known/service-discovery (200)
-      [DEBUG] hass_nabucasa.service_discovery: Service discovery 1.0 with 1 actions fetched
-=======
-      [DEBUG] hass_nabucasa.api: Response for get from api.example.com/.well-known/service-discovery (200) 
-      [DEBUG] hass_nabucasa.service_discovery: Service discovery 1.0 with 4 actions fetched
->>>>>>> 46027242
-    ''',
-    'result': dict({
-      'actions': dict({
-        'remote_access_resolve_dns_cname': 'https://accounts.example.com/instance/resolve_dns_cname',
-        'subscription_info': 'https://accounts.example.com/payments/subscription_info',
-        'subscription_migrate_paypal': 'https://accounts.example.com/payments/migrate_paypal_agreement',
-        'voice_connection_details': 'https://servicehandlers.example.com/voice/connection_details',
+      [DEBUG] hass_nabucasa.api: Response for get from api.example.com/.well-known/service-discovery (200) 
+      [DEBUG] hass_nabucasa.service_discovery: Service discovery 1.0 with 1 actions fetched
+    ''',
+    'result': dict({
+      'actions': dict({
+        'test_api_action': 'https://example.com/test/{param}/action',
       }),
       'valid_for': 3600,
       'version': '1.0',
@@ -203,20 +143,12 @@
   dict({
     'log': '''
       [DEBUG] hass_nabucasa.api: Sending GET request to api.example.com/.well-known/service-discovery
-<<<<<<< HEAD
-      [DEBUG] hass_nabucasa.api: Response for get from api.example.com/.well-known/service-discovery (200)
-      [DEBUG] hass_nabucasa.service_discovery: Service discovery 1.0 with 1 actions fetched
-=======
-      [DEBUG] hass_nabucasa.api: Response for get from api.example.com/.well-known/service-discovery (200) 
-      [DEBUG] hass_nabucasa.service_discovery: Service discovery 1.0 with 4 actions fetched
->>>>>>> 46027242
-    ''',
-    'result': dict({
-      'actions': dict({
-        'remote_access_resolve_dns_cname': 'https://accounts.example.com/instance/resolve_dns_cname',
-        'subscription_info': 'https://accounts.example.com/payments/subscription_info',
-        'subscription_migrate_paypal': 'https://accounts.example.com/payments/migrate_paypal_agreement',
-        'voice_connection_details': 'https://servicehandlers.example.com/voice/connection_details',
+      [DEBUG] hass_nabucasa.api: Response for get from api.example.com/.well-known/service-discovery (200) 
+      [DEBUG] hass_nabucasa.service_discovery: Service discovery 1.0 with 1 actions fetched
+    ''',
+    'result': dict({
+      'actions': dict({
+        'test_api_action': 'https://example.com/test/{param}/action',
       }),
       'valid_for': 3600,
       'version': '1.0',
@@ -227,20 +159,12 @@
   dict({
     'log': '''
       [DEBUG] hass_nabucasa.api: Sending GET request to api.example.com/.well-known/service-discovery
-<<<<<<< HEAD
-      [DEBUG] hass_nabucasa.api: Response for get from api.example.com/.well-known/service-discovery (200)
-      [DEBUG] hass_nabucasa.service_discovery: Service discovery 1.0 with 1 actions fetched
-=======
-      [DEBUG] hass_nabucasa.api: Response for get from api.example.com/.well-known/service-discovery (200) 
-      [DEBUG] hass_nabucasa.service_discovery: Service discovery 1.0 with 4 actions fetched
->>>>>>> 46027242
-    ''',
-    'result': dict({
-      'actions': dict({
-        'remote_access_resolve_dns_cname': 'https://accounts.example.com/instance/resolve_dns_cname',
-        'subscription_info': 'https://accounts.example.com/payments/subscription_info',
-        'subscription_migrate_paypal': 'https://accounts.example.com/payments/migrate_paypal_agreement',
-        'voice_connection_details': 'https://servicehandlers.example.com/voice/connection_details',
+      [DEBUG] hass_nabucasa.api: Response for get from api.example.com/.well-known/service-discovery (200) 
+      [DEBUG] hass_nabucasa.service_discovery: Service discovery 1.0 with 1 actions fetched
+    ''',
+    'result': dict({
+      'actions': dict({
+        'test_api_action': 'https://example.com/test/{param}/action',
       }),
       'valid_for': 3600,
       'version': '1.0',
@@ -251,34 +175,22 @@
   dict({
     'log': '''
       [DEBUG] hass_nabucasa.api: Sending GET request to api.example.com/.well-known/service-discovery
-<<<<<<< HEAD
-      [DEBUG] hass_nabucasa.api: Response for get from api.example.com/.well-known/service-discovery (200)
-      [DEBUG] hass_nabucasa.service_discovery: Service discovery 1.0 with 1 actions fetched
-      [DEBUG] hass_nabucasa.service_discovery: Service discovery data cached, valid for 1h:0m:0s
-=======
-      [DEBUG] hass_nabucasa.api: Response for get from api.example.com/.well-known/service-discovery (200) 
-      [DEBUG] hass_nabucasa.service_discovery: Service discovery 1.0 with 4 actions fetched
-      [DEBUG] hass_nabucasa.service_discovery: Service discovery data cached, valid for 1h
->>>>>>> 46027242
+      [DEBUG] hass_nabucasa.api: Response for get from api.example.com/.well-known/service-discovery (200) 
+      [DEBUG] hass_nabucasa.service_discovery: Service discovery 1.0 with 1 actions fetched
+      [DEBUG] hass_nabucasa.service_discovery: Service discovery data cached, valid for 1h
       [DEBUG] hass_nabucasa.service_discovery: Using cached service discovery data
     ''',
     'result': dict({
       'cache1': dict({
         'actions': dict({
-          'remote_access_resolve_dns_cname': 'https://accounts.example.com/instance/resolve_dns_cname',
-          'subscription_info': 'https://accounts.example.com/payments/subscription_info',
-          'subscription_migrate_paypal': 'https://accounts.example.com/payments/migrate_paypal_agreement',
-          'voice_connection_details': 'https://servicehandlers.example.com/voice/connection_details',
+          'test_api_action': 'https://example.com/test/{param}/action',
         }),
         'valid_for': 3600,
         'version': '1.0',
       }),
       'cache2': dict({
         'actions': dict({
-          'remote_access_resolve_dns_cname': 'https://accounts.example.com/instance/resolve_dns_cname',
-          'subscription_info': 'https://accounts.example.com/payments/subscription_info',
-          'subscription_migrate_paypal': 'https://accounts.example.com/payments/migrate_paypal_agreement',
-          'voice_connection_details': 'https://servicehandlers.example.com/voice/connection_details',
+          'test_api_action': 'https://example.com/test/{param}/action',
         }),
         'valid_for': 3600,
         'version': '1.0',
@@ -290,35 +202,22 @@
   dict({
     'log': '''
       [DEBUG] hass_nabucasa.api: Sending GET request to api.example.com/.well-known/service-discovery
-<<<<<<< HEAD
-      [DEBUG] hass_nabucasa.api: Response for get from api.example.com/.well-known/service-discovery (200)
-      [DEBUG] hass_nabucasa.service_discovery: Service discovery 1.0 with 1 actions fetched
-=======
-      [DEBUG] hass_nabucasa.api: Response for get from api.example.com/.well-known/service-discovery (200) 
-      [DEBUG] hass_nabucasa.service_discovery: Service discovery 1.0 with 4 actions fetched
->>>>>>> 46027242
-      [DEBUG] hass_nabucasa.service_discovery: Service discovery data cached, valid for 0s
-      [DEBUG] hass_nabucasa.api: Sending GET request to api.example.com/.well-known/service-discovery
-      [DEBUG] hass_nabucasa.api: Response for get from api.example.com/.well-known/service-discovery (500)
-      [INFO] hass_nabucasa.service_discovery: Unable to fetch service discovery data, using expired cache
+      [DEBUG] hass_nabucasa.api: Response for get from api.example.com/.well-known/service-discovery (200) 
+      [DEBUG] hass_nabucasa.service_discovery: Service discovery 1.0 with 1 actions fetched
+      [DEBUG] hass_nabucasa.service_discovery: Service discovery data cached, valid for 1h
+      [DEBUG] hass_nabucasa.service_discovery: Using cached service discovery data
     ''',
     'result': dict({
       'cache1': dict({
         'actions': dict({
-          'remote_access_resolve_dns_cname': 'https://accounts.example.com/instance/resolve_dns_cname',
-          'subscription_info': 'https://accounts.example.com/payments/subscription_info',
-          'subscription_migrate_paypal': 'https://accounts.example.com/payments/migrate_paypal_agreement',
-          'voice_connection_details': 'https://servicehandlers.example.com/voice/connection_details',
+          'test_api_action': 'https://example.com/test/{param}/action',
         }),
         'valid_for': 3600,
         'version': '1.0',
       }),
       'cache2': dict({
         'actions': dict({
-          'remote_access_resolve_dns_cname': 'https://accounts.example.com/instance/resolve_dns_cname',
-          'subscription_info': 'https://accounts.example.com/payments/subscription_info',
-          'subscription_migrate_paypal': 'https://accounts.example.com/payments/migrate_paypal_agreement',
-          'voice_connection_details': 'https://servicehandlers.example.com/voice/connection_details',
+          'test_api_action': 'https://example.com/test/{param}/action',
         }),
         'valid_for': 3600,
         'version': '1.0',
@@ -330,13 +229,8 @@
   dict({
     'log': '''
       [DEBUG] hass_nabucasa.api: Sending GET request to api.example.com/.well-known/service-discovery
-<<<<<<< HEAD
-      [DEBUG] hass_nabucasa.api: Response for get from api.example.com/.well-known/service-discovery (200)
-      [DEBUG] hass_nabucasa.service_discovery: Service discovery 1.0 with 1 actions fetched
-=======
-      [DEBUG] hass_nabucasa.api: Response for get from api.example.com/.well-known/service-discovery (200) 
-      [DEBUG] hass_nabucasa.service_discovery: Service discovery 1.0 with 4 actions fetched
->>>>>>> 46027242
+      [DEBUG] hass_nabucasa.api: Response for get from api.example.com/.well-known/service-discovery (200) 
+      [DEBUG] hass_nabucasa.service_discovery: Service discovery 1.0 with 1 actions fetched
       [DEBUG] hass_nabucasa.service_discovery: Service discovery data cached, valid for 0s
       [DEBUG] hass_nabucasa.service_discovery: Scheduling service discovery refresh in 1m:51s
       [DEBUG] hass_nabucasa.service_discovery: Service discovery refresh task cancelled
@@ -350,13 +244,8 @@
   dict({
     'log': '''
       [DEBUG] hass_nabucasa.api: Sending GET request to api.example.com/.well-known/service-discovery
-<<<<<<< HEAD
-      [DEBUG] hass_nabucasa.api: Response for get from api.example.com/.well-known/service-discovery (200)
-      [DEBUG] hass_nabucasa.service_discovery: Service discovery 1.0 with 1 actions fetched
-=======
-      [DEBUG] hass_nabucasa.api: Response for get from api.example.com/.well-known/service-discovery (200) 
-      [DEBUG] hass_nabucasa.service_discovery: Service discovery 1.0 with 4 actions fetched
->>>>>>> 46027242
+      [DEBUG] hass_nabucasa.api: Response for get from api.example.com/.well-known/service-discovery (200) 
+      [DEBUG] hass_nabucasa.service_discovery: Service discovery 1.0 with 1 actions fetched
       [DEBUG] hass_nabucasa.service_discovery: Service discovery data cached, valid for 1s
       [DEBUG] hass_nabucasa.service_discovery: Scheduling service discovery refresh in 1m:51s
       [DEBUG] hass_nabucasa.service_discovery: Service discovery refresh task cancelled
@@ -370,17 +259,10 @@
   dict({
     'log': '''
       [DEBUG] hass_nabucasa.api: Sending GET request to api.example.com/.well-known/service-discovery
-<<<<<<< HEAD
-      [DEBUG] hass_nabucasa.api: Response for get from api.example.com/.well-known/service-discovery (200)
-      [DEBUG] hass_nabucasa.service_discovery: Service discovery 1.0 with 1 actions fetched
-      [DEBUG] hass_nabucasa.service_discovery: Service discovery data cached, valid for 1h:0m:0s
-      [DEBUG] hass_nabucasa.service_discovery: Scheduling service discovery refresh in 1h:1m:51s
-=======
-      [DEBUG] hass_nabucasa.api: Response for get from api.example.com/.well-known/service-discovery (200) 
-      [DEBUG] hass_nabucasa.service_discovery: Service discovery 1.0 with 4 actions fetched
-      [DEBUG] hass_nabucasa.service_discovery: Service discovery data cached, valid for 1h
-      [DEBUG] hass_nabucasa.service_discovery: Scheduling service discovery refresh in 58m:9s
->>>>>>> 46027242
+      [DEBUG] hass_nabucasa.api: Response for get from api.example.com/.well-known/service-discovery (200) 
+      [DEBUG] hass_nabucasa.service_discovery: Service discovery 1.0 with 1 actions fetched
+      [DEBUG] hass_nabucasa.service_discovery: Service discovery data cached, valid for 1h
+      [DEBUG] hass_nabucasa.service_discovery: Scheduling service discovery refresh in 1h:1m:51s
       [DEBUG] hass_nabucasa.service_discovery: Service discovery refresh task cancelled
       [DEBUG] hass_nabucasa.service_discovery: Using cached service discovery data
       [DEBUG] hass_nabucasa.service_discovery: Scheduling service discovery refresh in 1h:1m:51s
@@ -404,13 +286,8 @@
   dict({
     'log': '''
       [DEBUG] hass_nabucasa.api: Sending GET request to api.example.com/.well-known/service-discovery
-<<<<<<< HEAD
-      [DEBUG] hass_nabucasa.api: Response for get from api.example.com/.well-known/service-discovery (200)
-      [DEBUG] hass_nabucasa.service_discovery: Service discovery 1.0 with 1 actions fetched
-=======
-      [DEBUG] hass_nabucasa.api: Response for get from api.example.com/.well-known/service-discovery (200) 
-      [DEBUG] hass_nabucasa.service_discovery: Service discovery 1.0 with 4 actions fetched
->>>>>>> 46027242
+      [DEBUG] hass_nabucasa.api: Response for get from api.example.com/.well-known/service-discovery (200) 
+      [DEBUG] hass_nabucasa.service_discovery: Service discovery 1.0 with 1 actions fetched
       [DEBUG] hass_nabucasa.service_discovery: Service discovery data cached, valid for 0s
       [DEBUG] hass_nabucasa.service_discovery: Scheduling service discovery refresh in 1m:51s
       [DEBUG] hass_nabucasa.service_discovery: Service discovery refresh task cancelled
