--- conflicted
+++ resolved
@@ -4,13 +4,8 @@
     'log': '''
       [DEBUG] hass_nabucasa.api: Sending GET request to api.example.com/.well-known/service-discovery
       [DEBUG] hass_nabucasa.api: Response for get from api.example.com/.well-known/service-discovery (200) 
-<<<<<<< HEAD
-      [DEBUG] hass_nabucasa.service_discovery: Service discovery 1.0 with 4 actions fetched
-      [DEBUG] hass_nabucasa.service_discovery: Service discovery data cached, valid for 1h:0m:0s
-=======
-      [DEBUG] hass_nabucasa.service_discovery: Service discovery 1.0 with 1 actions fetched
-      [DEBUG] hass_nabucasa.service_discovery: Service discovery data cached, valid for 1h
->>>>>>> 23578b8d
+      [DEBUG] hass_nabucasa.service_discovery: Service discovery 1.0 with 4 actions fetched
+      [DEBUG] hass_nabucasa.service_discovery: Service discovery data cached, valid for 1h
     ''',
     'result': 'https://servicehandlers.example.com/voice/connection_details',
   })
@@ -26,13 +21,8 @@
     'log': '''
       [DEBUG] hass_nabucasa.api: Sending GET request to api.example.com/.well-known/service-discovery
       [DEBUG] hass_nabucasa.api: Response for get from api.example.com/.well-known/service-discovery (200) 
-<<<<<<< HEAD
-      [DEBUG] hass_nabucasa.service_discovery: Service discovery 1.0 with 4 actions fetched
-      [DEBUG] hass_nabucasa.service_discovery: Service discovery data cached, valid for 1h:0m:0s
-=======
-      [DEBUG] hass_nabucasa.service_discovery: Service discovery 1.0 with 1 actions fetched
-      [DEBUG] hass_nabucasa.service_discovery: Service discovery data cached, valid for 1h
->>>>>>> 23578b8d
+      [DEBUG] hass_nabucasa.service_discovery: Service discovery 1.0 with 4 actions fetched
+      [DEBUG] hass_nabucasa.service_discovery: Service discovery data cached, valid for 1h
     ''',
     'result': 'https://example.com/voice/test',
   })
@@ -48,23 +38,13 @@
     'log': '''
       [DEBUG] hass_nabucasa.api: Sending GET request to api.example.com/.well-known/service-discovery
       [DEBUG] hass_nabucasa.api: Response for get from api.example.com/.well-known/service-discovery (200) 
-<<<<<<< HEAD
-      [DEBUG] hass_nabucasa.service_discovery: Service discovery 1.0 with 4 actions fetched
-      [DEBUG] hass_nabucasa.service_discovery: Service discovery data cached, valid for 1h:0m:0s
+      [DEBUG] hass_nabucasa.service_discovery: Service discovery 1.0 with 4 actions fetched
+      [DEBUG] hass_nabucasa.service_discovery: Service discovery data cached, valid for 1h
       [DEBUG] hass_nabucasa.api: Sending GET request to api.example.com/.well-known/service-discovery
       [DEBUG] hass_nabucasa.api: Sending GET request to api.example.com/.well-known/service-discovery
       [DEBUG] hass_nabucasa.api: Response for get from api.example.com/.well-known/service-discovery (200) 
       [DEBUG] hass_nabucasa.service_discovery: Service discovery 2.0 with 4 actions fetched
-      [DEBUG] hass_nabucasa.service_discovery: Service discovery data cached, valid for 1h:0m:0s
-=======
-      [DEBUG] hass_nabucasa.service_discovery: Service discovery 1.0 with 1 actions fetched
-      [DEBUG] hass_nabucasa.service_discovery: Service discovery data cached, valid for 1h
-      [DEBUG] hass_nabucasa.api: Sending GET request to api.example.com/.well-known/service-discovery
-      [DEBUG] hass_nabucasa.api: Sending GET request to api.example.com/.well-known/service-discovery
-      [DEBUG] hass_nabucasa.api: Response for get from api.example.com/.well-known/service-discovery (200) 
-      [DEBUG] hass_nabucasa.service_discovery: Service discovery 2.0 with 1 actions fetched
-      [DEBUG] hass_nabucasa.service_discovery: Service discovery data cached, valid for 1h
->>>>>>> 23578b8d
+      [DEBUG] hass_nabucasa.service_discovery: Service discovery data cached, valid for 1h
     ''',
     'result': dict({
       'cache_updated': True,
@@ -82,13 +62,8 @@
       [DEBUG] hass_nabucasa.service_discovery: Scheduling service discovery refresh in 11h:58m:9s
       [DEBUG] hass_nabucasa.api: Sending GET request to api.example.com/.well-known/service-discovery
       [DEBUG] hass_nabucasa.api: Response for get from api.example.com/.well-known/service-discovery (200) 
-<<<<<<< HEAD
-      [DEBUG] hass_nabucasa.service_discovery: Service discovery 1.0 with 4 actions fetched
-      [DEBUG] hass_nabucasa.service_discovery: Service discovery data cached, valid for 1h:0m:0s
-=======
-      [DEBUG] hass_nabucasa.service_discovery: Service discovery 1.0 with 1 actions fetched
-      [DEBUG] hass_nabucasa.service_discovery: Service discovery data cached, valid for 1h
->>>>>>> 23578b8d
+      [DEBUG] hass_nabucasa.service_discovery: Service discovery 1.0 with 4 actions fetched
+      [DEBUG] hass_nabucasa.service_discovery: Service discovery data cached, valid for 1h
       [DEBUG] hass_nabucasa.service_discovery: Scheduling service discovery refresh in 58m:9s
       [DEBUG] hass_nabucasa.service_discovery: Service discovery refresh task cancelled
     ''',
@@ -103,13 +78,8 @@
     'log': '''
       [DEBUG] hass_nabucasa.api: Sending GET request to api.example.com/.well-known/service-discovery
       [DEBUG] hass_nabucasa.api: Response for get from api.example.com/.well-known/service-discovery (200) 
-<<<<<<< HEAD
-      [DEBUG] hass_nabucasa.service_discovery: Service discovery 1.0 with 4 actions fetched
-      [DEBUG] hass_nabucasa.service_discovery: Service discovery data cached, valid for 365d:0h:0m:0s
-=======
-      [DEBUG] hass_nabucasa.service_discovery: Service discovery 1.0 with 1 actions fetched
+      [DEBUG] hass_nabucasa.service_discovery: Service discovery 1.0 with 4 actions fetched
       [DEBUG] hass_nabucasa.service_discovery: Service discovery data cached, valid for 365d
->>>>>>> 23578b8d
     ''',
     'result': dict({
       'task_running': True,
@@ -218,13 +188,8 @@
     'log': '''
       [DEBUG] hass_nabucasa.api: Sending GET request to api.example.com/.well-known/service-discovery
       [DEBUG] hass_nabucasa.api: Response for get from api.example.com/.well-known/service-discovery (200) 
-<<<<<<< HEAD
-      [DEBUG] hass_nabucasa.service_discovery: Service discovery 1.0 with 4 actions fetched
-      [DEBUG] hass_nabucasa.service_discovery: Service discovery data cached, valid for 1h:0m:0s
-=======
-      [DEBUG] hass_nabucasa.service_discovery: Service discovery 1.0 with 1 actions fetched
-      [DEBUG] hass_nabucasa.service_discovery: Service discovery data cached, valid for 1h
->>>>>>> 23578b8d
+      [DEBUG] hass_nabucasa.service_discovery: Service discovery 1.0 with 4 actions fetched
+      [DEBUG] hass_nabucasa.service_discovery: Service discovery data cached, valid for 1h
       [DEBUG] hass_nabucasa.service_discovery: Using cached service discovery data
     ''',
     'result': dict({
@@ -321,13 +286,8 @@
     'log': '''
       [DEBUG] hass_nabucasa.api: Sending GET request to api.example.com/.well-known/service-discovery
       [DEBUG] hass_nabucasa.api: Response for get from api.example.com/.well-known/service-discovery (200) 
-<<<<<<< HEAD
-      [DEBUG] hass_nabucasa.service_discovery: Service discovery 1.0 with 4 actions fetched
-      [DEBUG] hass_nabucasa.service_discovery: Service discovery data cached, valid for 1h:0m:0s
-=======
-      [DEBUG] hass_nabucasa.service_discovery: Service discovery 1.0 with 1 actions fetched
-      [DEBUG] hass_nabucasa.service_discovery: Service discovery data cached, valid for 1h
->>>>>>> 23578b8d
+      [DEBUG] hass_nabucasa.service_discovery: Service discovery 1.0 with 4 actions fetched
+      [DEBUG] hass_nabucasa.service_discovery: Service discovery data cached, valid for 1h
       [DEBUG] hass_nabucasa.service_discovery: Scheduling service discovery refresh in 58m:9s
       [DEBUG] hass_nabucasa.service_discovery: Service discovery refresh task cancelled
       [DEBUG] hass_nabucasa.service_discovery: Using cached service discovery data
