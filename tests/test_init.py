"""Test the cloud component."""
import asyncio
import json
from unittest.mock import AsyncMock, patch, MagicMock, Mock, PropertyMock

import hass_nabucasa as cloud
from hass_nabucasa.utils import utcnow


def test_constructor_loads_info_from_constant(cloud_client):
    """Test non-dev mode loads info from SERVERS constant."""
    with patch.dict(
        cloud.DEFAULT_VALUES,
        {
            "beer": {
                "cognito_client_id": "test-cognito_client_id",
                "user_pool_id": "test-user_pool_id",
                "region": "test-region",
            }
        },
    ), patch.dict(
        cloud.DEFAULT_SERVERS,
        {
            "beer": {
                "relayer": "test-relayer",
<<<<<<< HEAD
                "subscription_info_url": "test-subscription-info-url",
                "cloudhook_create_url": "test-cloudhook_create_url",
                "remote_api_url": "test-remote_api_url",
                "alexa_access_token_url": "test-alexa-token-url",
                "acme_directory_server": "test-acme-directory-server",
                "google_actions_report_state_url": "test-google-actions-report-state-url",
                "account_link_url": "test-account-link-url",
                "voice_api_url": "test-voice-api-url",
                "thingtalk_url": "test-thingtalk-url",
                "migrate_subscription_url": "test-migrate_subscription_url",
=======
                "accounts": "test-subscription-info-url",
                "cloudhook": "test-cloudhook_server",
                "remote_sni": "test-remote_sni_server",
                "alexa": "test-alexa-token-url",
                "acme": "test-acme-directory-server",
                "remotestate": "test-google-actions-report-state-url",
                "account_link": "test-account-link-url",
                "voice": "test-voice-api-url",
                "thingtalk": "test-thingtalk-url",
>>>>>>> 59b8339c
            }
        },
    ):
        cl = cloud.Cloud(cloud_client, "beer")

    assert cl.mode == "beer"
    assert cl.cognito_client_id == "test-cognito_client_id"
    assert cl.user_pool_id == "test-user_pool_id"
    assert cl.region == "test-region"
<<<<<<< HEAD
    assert cl.relayer == "test-relayer"
    assert cl.subscription_info_url == "test-subscription-info-url"
    assert cl.cloudhook_create_url == "test-cloudhook_create_url"
    assert cl.remote_api_url == "test-remote_api_url"
    assert cl.alexa_access_token_url == "test-alexa-token-url"
    assert cl.acme_directory_server == "test-acme-directory-server"
    assert cl.google_actions_report_state_url == "test-google-actions-report-state-url"
    assert cl.account_link_url == "test-account-link-url"
    assert cl.thingtalk_url == "test-thingtalk-url"
    assert cl.migrate_subscription_url == "test-migrate_subscription_url"
=======
    assert cl.relayer_server == "test-relayer"
    assert cl.accounts_server == "test-subscription-info-url"
    assert cl.cloudhook_server == "test-cloudhook_server"
    assert cl.remote_sni_server == "test-remote_sni_server"
    assert cl.alexa_server == "test-alexa-token-url"
    assert cl.acme_server == "test-acme-directory-server"
    assert cl.remotestate_server == "test-google-actions-report-state-url"
    assert cl.account_link_server == "test-account-link-url"
    assert cl.thingtalk_server == "test-thingtalk-url"
>>>>>>> 59b8339c


async def test_initialize_loads_info(cloud_client):
    """Test initialize will load info from config file.

    Also tests that on_initialized callbacks are called when initialization finishes.
    """
    cl = cloud.Cloud(cloud_client, cloud.MODE_DEV)

    assert len(cl._on_start) == 2
    cl._on_start.clear()
    assert len(cl._on_stop) == 3
    cl._on_stop.clear()

    info_file = MagicMock(
        read_text=Mock(
            return_value=json.dumps(
                {
                    "id_token": "test-id-token",
                    "access_token": "test-access-token",
                    "refresh_token": "test-refresh-token",
                }
            )
        ),
        exists=Mock(return_value=True),
    )

    cl.iot = MagicMock()
    cl.iot.connect = AsyncMock()

    cl.remote = MagicMock()
    cl.remote.connect = AsyncMock()

    start_done_event = asyncio.Event()

    async def start_done():
        start_done_event.set()

    cl._on_start.extend([cl.iot.connect, cl.remote.connect])
    cl.register_on_initialized(start_done)

    with patch(
        "hass_nabucasa.Cloud._decode_claims",
        return_value={"custom:sub-exp": "2080-01-01"},
    ), patch(
        "hass_nabucasa.Cloud.user_info_path",
        new_callable=PropertyMock(return_value=info_file),
    ), patch(
        "hass_nabucasa.auth.CognitoAuth.async_check_token"
    ):
        await cl.initialize()
        await start_done_event.wait()

    assert cl.id_token == "test-id-token"
    assert cl.access_token == "test-access-token"
    assert cl.refresh_token == "test-refresh-token"
    assert len(cl.iot.connect.mock_calls) == 1
    assert len(cl.remote.connect.mock_calls) == 1


async def test_initialize_loads_invalid_info(cloud_client, caplog):
    """Test initialize load invalid info from config file."""
    cl = cloud.Cloud(cloud_client, cloud.MODE_DEV)

    info_file = MagicMock(
        read_text=Mock(return_value="invalid json"),
        exists=Mock(return_value=True),
        relative_to=Mock(return_value=".cloud/production_auth.json"),
    )

    cl.iot = MagicMock()
    cl.iot.connect = AsyncMock()

    cl.remote = MagicMock()
    cl.remote.connect = AsyncMock()

    cl._on_start.extend([cl.iot.connect, cl.remote.connect])

    with patch("hass_nabucasa.Cloud._decode_claims"), patch(
        "hass_nabucasa.Cloud.user_info_path",
        new_callable=PropertyMock(return_value=info_file),
    ):
        await cl.initialize()

    assert cl.id_token is None
    assert len(cl.iot.connect.mock_calls) == 0
    assert len(cl.remote.connect.mock_calls) == 0
    assert (
        "Error loading cloud authentication info from .cloud/production_auth.json: Expecting value: line 1 column 1 (char 0)"
        in caplog.text
    )


async def test_logout_clears_info(cloud_client):
    """Test logging out disconnects and removes info."""
    cl = cloud.Cloud(cloud_client, cloud.MODE_DEV)

    assert len(cl._on_start) == 2
    cl._on_start.clear()
    assert len(cl._on_stop) == 3
    cl._on_stop.clear()

    info_file = MagicMock(
        exists=Mock(return_value=True), unlink=Mock(return_value=True)
    )

    cl.id_token = "id_token"
    cl.access_token = "access_token"
    cl.refresh_token = "refresh_token"

    cl.iot = MagicMock()
    cl.iot.disconnect = AsyncMock()

    cl.google_report_state = MagicMock()
    cl.google_report_state.disconnect = AsyncMock()

    cl.remote = MagicMock()
    cl.remote.disconnect = AsyncMock()

    cl._on_stop.extend(
        [cl.iot.disconnect, cl.remote.disconnect, cl.google_report_state.disconnect]
    )

    with patch(
        "hass_nabucasa.Cloud.user_info_path",
        new_callable=PropertyMock(return_value=info_file),
    ):
        await cl.logout()

    assert len(cl.iot.disconnect.mock_calls) == 1
    assert len(cl.google_report_state.disconnect.mock_calls) == 1
    assert len(cl.remote.disconnect.mock_calls) == 1
    assert cl.id_token is None
    assert cl.access_token is None
    assert cl.refresh_token is None
    assert info_file.unlink.called


def test_write_user_info(cloud_client):
    """Test writing user info works."""
    cl = cloud.Cloud(cloud_client, cloud.MODE_DEV)

    cl.id_token = "test-id-token"
    cl.access_token = "test-access-token"
    cl.refresh_token = "test-refresh-token"

    with patch("pathlib.Path.chmod"), patch("hass_nabucasa.atomic_write") as mock_write:
        cl._write_user_info()

    mock_file = mock_write.return_value.__enter__.return_value

    assert mock_file.write.called
    data = json.loads(mock_file.write.mock_calls[0][1][0])
    assert data == {
        "access_token": "test-access-token",
        "id_token": "test-id-token",
        "refresh_token": "test-refresh-token",
    }


def test_subscription_expired(cloud_client):
    """Test subscription being expired after 3 days of expiration."""
    cl = cloud.Cloud(cloud_client, cloud.MODE_DEV)

    token_val = {"custom:sub-exp": "2017-11-13"}
    with patch.object(cl, "_decode_claims", return_value=token_val), patch(
        "hass_nabucasa.utcnow",
        return_value=utcnow().replace(year=2017, month=11, day=13),
    ):
        assert not cl.subscription_expired

    with patch.object(cl, "_decode_claims", return_value=token_val), patch(
        "hass_nabucasa.utcnow",
        return_value=utcnow().replace(
            year=2017, month=11, day=19, hour=23, minute=59, second=59
        ),
    ):
        assert not cl.subscription_expired

    with patch.object(cl, "_decode_claims", return_value=token_val), patch(
        "hass_nabucasa.utcnow",
        return_value=utcnow().replace(
            year=2017, month=11, day=20, hour=0, minute=0, second=0
        ),
    ):
        assert cl.subscription_expired


def test_subscription_not_expired(cloud_client):
    """Test subscription not being expired."""
    cl = cloud.Cloud(cloud_client, cloud.MODE_DEV)

    token_val = {"custom:sub-exp": "2017-11-13"}
    with patch.object(cl, "_decode_claims", return_value=token_val), patch(
        "hass_nabucasa.utcnow",
        return_value=utcnow().replace(year=2017, month=11, day=9),
    ):
        assert not cl.subscription_expired<|MERGE_RESOLUTION|>--- conflicted
+++ resolved
@@ -23,18 +23,6 @@
         {
             "beer": {
                 "relayer": "test-relayer",
-<<<<<<< HEAD
-                "subscription_info_url": "test-subscription-info-url",
-                "cloudhook_create_url": "test-cloudhook_create_url",
-                "remote_api_url": "test-remote_api_url",
-                "alexa_access_token_url": "test-alexa-token-url",
-                "acme_directory_server": "test-acme-directory-server",
-                "google_actions_report_state_url": "test-google-actions-report-state-url",
-                "account_link_url": "test-account-link-url",
-                "voice_api_url": "test-voice-api-url",
-                "thingtalk_url": "test-thingtalk-url",
-                "migrate_subscription_url": "test-migrate_subscription_url",
-=======
                 "accounts": "test-subscription-info-url",
                 "cloudhook": "test-cloudhook_server",
                 "remote_sni": "test-remote_sni_server",
@@ -44,7 +32,6 @@
                 "account_link": "test-account-link-url",
                 "voice": "test-voice-api-url",
                 "thingtalk": "test-thingtalk-url",
->>>>>>> 59b8339c
             }
         },
     ):
@@ -54,18 +41,6 @@
     assert cl.cognito_client_id == "test-cognito_client_id"
     assert cl.user_pool_id == "test-user_pool_id"
     assert cl.region == "test-region"
-<<<<<<< HEAD
-    assert cl.relayer == "test-relayer"
-    assert cl.subscription_info_url == "test-subscription-info-url"
-    assert cl.cloudhook_create_url == "test-cloudhook_create_url"
-    assert cl.remote_api_url == "test-remote_api_url"
-    assert cl.alexa_access_token_url == "test-alexa-token-url"
-    assert cl.acme_directory_server == "test-acme-directory-server"
-    assert cl.google_actions_report_state_url == "test-google-actions-report-state-url"
-    assert cl.account_link_url == "test-account-link-url"
-    assert cl.thingtalk_url == "test-thingtalk-url"
-    assert cl.migrate_subscription_url == "test-migrate_subscription_url"
-=======
     assert cl.relayer_server == "test-relayer"
     assert cl.accounts_server == "test-subscription-info-url"
     assert cl.cloudhook_server == "test-cloudhook_server"
@@ -75,7 +50,6 @@
     assert cl.remotestate_server == "test-google-actions-report-state-url"
     assert cl.account_link_server == "test-account-link-url"
     assert cl.thingtalk_server == "test-thingtalk-url"
->>>>>>> 59b8339c
 
 
 async def test_initialize_loads_info(cloud_client):
