--- conflicted
+++ resolved
@@ -27,11 +27,8 @@
 
 ServiceDiscoveryAction = Literal[
     "acme_directory",
-<<<<<<< HEAD
+    "llm_connection_details",
     "relayer_connect",
-=======
-    "llm_connection_details",
->>>>>>> 9b872642
     "remote_access_resolve_dns_cname",
     "subscription_info",
     "subscription_migrate_paypal",
@@ -145,11 +142,8 @@
 
         self._fallback_actions: dict[ServiceDiscoveryAction, str] = {
             "acme_directory": f"https://{self._cloud.acme_server}/directory",
-<<<<<<< HEAD
+            "llm_connection_details": f"https://{self._cloud.api_server}/llm/connection_details",
             "relayer_connect": f"wss://{self._cloud.relayer_server}/websocket",
-=======
-            "llm_connection_details": f"https://{self._cloud.api_server}/llm/connection_details",
->>>>>>> 9b872642
             "remote_access_resolve_dns_cname": f"https://{self._cloud.accounts_server}/instance/resolve_dns_cname",
             "subscription_info": f"https://{self._cloud.accounts_server}/payments/subscription_info",
             "subscription_migrate_paypal": f"https://{self._cloud.accounts_server}/payments/migrate_paypal_agreement",
