--- conflicted
+++ resolved
@@ -12,10 +12,7 @@
 from aiohttp.hdrs import ACCEPT, AUTHORIZATION, CONTENT_TYPE, USER_AGENT
 import attr
 
-<<<<<<< HEAD
 from . import cloud_api, voice_data
-=======
->>>>>>> 13712c0f
 from .utils import utc_from_timestamp, utcnow
 from .voice_api import VoiceApiError
 
