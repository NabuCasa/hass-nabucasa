"""Client interface for Home Assistant to cloud."""
from __future__ import annotations

from abc import ABC, abstractmethod
import asyncio
from pathlib import Path
from typing import TYPE_CHECKING, Any

import aiohttp
from aiohttp import web

if TYPE_CHECKING:
    from . import Cloud


class CloudClient(ABC):
    """Interface class for Home Assistant."""

    cloud: Cloud

    @property
    @abstractmethod
    def base_path(self) -> Path:
        """Return path to base dir."""

    @property
    @abstractmethod
    def loop(self) -> asyncio.AbstractEventLoop:
        """Return client loop."""

    @property
    @abstractmethod
    def websession(self) -> aiohttp.ClientSession:
        """Return client session for aiohttp."""

    @property
    @abstractmethod
    def aiohttp_runner(self) -> web.AppRunner | None:
        """Return client webinterface aiohttp application."""

    @property
    @abstractmethod
    def cloudhooks(self) -> dict[str, dict[str, str | bool]]:
        """Return list of cloudhooks."""

    @property
    @abstractmethod
    def remote_autostart(self) -> bool:
        """Return true if we want start a remote connection."""

    @abstractmethod
    async def cloud_connected(self) -> None:
        """Called when cloud connected."""

    @abstractmethod
    async def cloud_disconnected(self) -> None:
        """Called when cloud disconnected."""

    @abstractmethod
    async def cloud_started(self) -> None:
        """Called when cloud started with active subscription."""

    @abstractmethod
    async def cloud_stopped(self) -> None:
        """Called when cloud is stopping."""

    @abstractmethod
    async def logout_cleanups(self) -> None:
        """Called on logout."""

    @abstractmethod
    async def async_cloud_connect_update(self, connect: bool) -> None:
        """Process cloud remote message to client."""

    @abstractmethod
<<<<<<< HEAD
    async def async_cloud_connection_info(
        self, payload: dict[str, Any]
    ) -> dict[str, Any]:
        """Process cloud connection info message to client."""

    @abstractmethod
    async def async_alexa_message(self, payload: dict[Any, Any]) -> dict[Any, Any]:
=======
    async def async_alexa_message(self, payload: dict[str, Any]) -> dict[str, Any]:
>>>>>>> 3641621a
        """process cloud alexa message to client."""

    @abstractmethod
    async def async_system_message(self, payload: dict[str, Any]) -> None:
        """process cloud system message to client."""

    @abstractmethod
    async def async_google_message(self, payload: dict[str, Any]) -> dict[str, Any]:
        """Process cloud google message to client."""

    @abstractmethod
    async def async_webhook_message(self, payload: dict[str, Any]) -> dict[str, Any]:
        """Process cloud webhook message to client."""

    @abstractmethod
    async def async_cloudhooks_update(
        self,
        data: dict[str, dict[str, str | bool]],
    ) -> None:
        """Update local list of cloudhooks."""

    @abstractmethod
    def dispatcher_message(self, identifier: str, data: Any = None) -> None:
        """Send data to dispatcher."""

    @abstractmethod
    def user_message(self, identifier: str, title: str, message: str) -> None:
        """Create a message for user to UI."""<|MERGE_RESOLUTION|>--- conflicted
+++ resolved
@@ -73,18 +73,13 @@
         """Process cloud remote message to client."""
 
     @abstractmethod
-<<<<<<< HEAD
     async def async_cloud_connection_info(
         self, payload: dict[str, Any]
     ) -> dict[str, Any]:
         """Process cloud connection info message to client."""
 
     @abstractmethod
-    async def async_alexa_message(self, payload: dict[Any, Any]) -> dict[Any, Any]:
-=======
     async def async_alexa_message(self, payload: dict[str, Any]) -> dict[str, Any]:
->>>>>>> 3641621a
-        """process cloud alexa message to client."""
 
     @abstractmethod
     async def async_system_message(self, payload: dict[str, Any]) -> None:
