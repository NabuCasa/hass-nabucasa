--- conflicted
+++ resolved
@@ -72,7 +72,6 @@
         relayer_server: str | None = None,
         remotestate_server: str | None = None,
         servicehandlers_server: str | None = None,
-        thingtalk_server: str | None = None,
         **kwargs: Any,  # noqa: ARG002
     ) -> None:
         """Create an instance of Cloud."""
@@ -94,25 +93,6 @@
         # Set reference
         self.client.cloud = self
 
-<<<<<<< HEAD
-=======
-        self._subscription_expired_task: asyncio.Task | None = None
-
-        if mode == MODE_DEV:
-            self.cognito_client_id = cognito_client_id
-            self.user_pool_id = user_pool_id
-            self.region = region
-
-            self.account_link_server = account_link_server
-            self.accounts_server = accounts_server
-            self.acme_server = acme_server
-            self.cloudhook_server = cloudhook_server
-            self.relayer_server = relayer_server
-            self.remotestate_server = remotestate_server
-            self.servicehandlers_server = servicehandlers_server
-            return
-
->>>>>>> aeab27ba
         _values = DEFAULT_VALUES[mode]
         _servers = DEFAULT_SERVERS[mode]
 
@@ -130,12 +110,10 @@
             "servicehandlers",
             servicehandlers_server,
         )
-        self.thingtalk_server = _servers.get("thingtalk", thingtalk_server)
 
         # Needs to be setup before other components
         self.iot = CloudIoT(self)
 
-<<<<<<< HEAD
         # Setup the rest of the components
         self.account = AccountApi(self)
         self.auth = CognitoAuth(self)
@@ -147,15 +125,6 @@
         self.remote = RemoteUI(self)
         self.voice = Voice(self)
         self.voice_api = VoiceApi(self)
-=======
-        self.account_link_server = _servers["account_link"]
-        self.accounts_server = _servers["accounts"]
-        self.acme_server = _servers["acme"]
-        self.cloudhook_server = _servers["cloudhook"]
-        self.relayer_server = _servers["relayer"]
-        self.remotestate_server = _servers["remotestate"]
-        self.servicehandlers_server = _servers["servicehandlers"]
->>>>>>> aeab27ba
 
     @property
     def is_logged_in(self) -> bool:
