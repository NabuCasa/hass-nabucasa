"""Constants for the hass-nabucasa."""
CONFIG_DIR = ".cloud"

REQUEST_TIMEOUT = 10

MODE_PROD = "production"
MODE_DEV = "development"

STATE_CONNECTING = "connecting"
STATE_CONNECTED = "connected"
STATE_DISCONNECTED = "disconnected"

DISPATCH_REMOTE_CONNECT = "remote_connect"
DISPATCH_REMOTE_DISCONNECT = "remote_disconnect"
DISPATCH_REMOTE_BACKEND_UP = "remote_backend_up"
DISPATCH_REMOTE_BACKEND_DOWN = "remote_backend_down"

DEFAULT_SERVERS = {
    "production": {
        "account_link": "account-link.nabucasa.com",
        "accounts": "accounts.nabucasa.com",
        "acme": "acme-v02.api.letsencrypt.org",
        "alexa": "alexa-api.nabucasa.com",
        "cloudhook": "webhooks-api.nabucasa.com",
        "relayer": "cloud.nabucasa.com/websocket",
        "remote_sni": "remote-sni-api.nabucasa.com",
        "remotestate": "remotestate.nabucasa.com",
        "thingtalk": "thingtalk-api.nabucasa.com",
        "voice": "voice-api.nabucasa.com",
    },
    "development": {},
}

DEFAULT_VALUES = {
    "production": {
        "cognito_client_id": "60i2uvhvbiref2mftj7rgcrt9u",
        "user_pool_id": "us-east-1_87ll5WOP8",
        "region": "us-east-1",
<<<<<<< HEAD
        "relayer": "wss://cloud.nabucasa.com/websocket",
        "google_actions_report_state_url": "https://remotestate.nabucasa.com",
        "subscription_info_url": "https://accounts.nabucasa.com/payments/subscription_info",
        "cloudhook_create_url": "https://webhooks-api.nabucasa.com/generate",
        "remote_api_url": "https://remote-sni-api.nabucasa.com",
        "alexa_access_token_url": "https://alexa-api.nabucasa.com/access_token",
        "account_link_url": "https://account-link.nabucasa.com",
        "voice_api_url": "https://voice-api.nabucasa.com",
        "thingtalk_url": "https://thingtalk-api.nabucasa.com",
        "acme_directory_server": "https://acme-v02.api.letsencrypt.org/directory",
        "migrate_subscription_url": "https://accounts.nabucasa.com/migrate_paypal_agreement",
    }
=======
    },
    "development": {},
>>>>>>> 59b8339c
}

MESSAGE_EXPIRATION = """
It looks like your Home Assistant Cloud subscription has expired. Please check
your [account page](/config/cloud/account) to continue using the service.
"""

MESSAGE_AUTH_FAIL = """
You have been logged out of Home Assistant Cloud because we have been unable
to verify your credentials. Please [log in](/config/cloud) again to continue
using the service.
"""

MESSAGE_REMOTE_READY = """
Your remote access is now available.
You can manage your connectivity on the [Cloud Panel](/config/cloud) or with our [Portal](account.nabucasa.com/).
"""

MESSAGE_REMOTE_SETUP = """
Unable to create a certificate. We will automatically retry it and notify you when it's available.
"""<|MERGE_RESOLUTION|>--- conflicted
+++ resolved
@@ -36,23 +36,8 @@
         "cognito_client_id": "60i2uvhvbiref2mftj7rgcrt9u",
         "user_pool_id": "us-east-1_87ll5WOP8",
         "region": "us-east-1",
-<<<<<<< HEAD
-        "relayer": "wss://cloud.nabucasa.com/websocket",
-        "google_actions_report_state_url": "https://remotestate.nabucasa.com",
-        "subscription_info_url": "https://accounts.nabucasa.com/payments/subscription_info",
-        "cloudhook_create_url": "https://webhooks-api.nabucasa.com/generate",
-        "remote_api_url": "https://remote-sni-api.nabucasa.com",
-        "alexa_access_token_url": "https://alexa-api.nabucasa.com/access_token",
-        "account_link_url": "https://account-link.nabucasa.com",
-        "voice_api_url": "https://voice-api.nabucasa.com",
-        "thingtalk_url": "https://thingtalk-api.nabucasa.com",
-        "acme_directory_server": "https://acme-v02.api.letsencrypt.org/directory",
-        "migrate_subscription_url": "https://accounts.nabucasa.com/migrate_paypal_agreement",
-    }
-=======
     },
     "development": {},
->>>>>>> 59b8339c
 }
 
 MESSAGE_EXPIRATION = """
