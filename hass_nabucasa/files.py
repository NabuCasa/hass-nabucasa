--- conflicted
+++ resolved
@@ -63,42 +63,7 @@
         """Get the hostname."""
         if TYPE_CHECKING:
             assert self._cloud.servicehandlers_server is not None
-<<<<<<< HEAD
         return self._cloud.servicehandlers_server
-=======
-
-        resp = await self._cloud.websession.request(
-            method=method,
-            url=f"https://{self._cloud.servicehandlers_server}/files{path}",
-            headers={
-                hdrs.ACCEPT: "application/json",
-                hdrs.AUTHORIZATION: self._cloud.id_token,
-                hdrs.CONTENT_TYPE: "application/json",
-                hdrs.USER_AGENT: self._cloud.client.client_name,
-            },
-            json=jsondata,
-        )
-
-        with contextlib.suppress(JSONDecodeError):
-            data = await resp.json()
-
-        self._do_log_response(resp, data)
-
-        if data is None:
-            raise FilesError("Failed to parse response from files handler") from None
-
-        if (
-            resp.status == 400
-            and isinstance(data, dict)
-            and (message := data.get("message"))
-            and (code := message.split(" ")[0])
-            and code in _NON_RETRYABLE_ERROR_CODES
-        ):
-            raise FilesNonRetryableError(message, code) from None
-
-        resp.raise_for_status()
-        return data
->>>>>>> e58454e1
 
     async def upload(
         self,
@@ -123,36 +88,23 @@
                     "metadata": metadata,
                 },
             )
-<<<<<<< HEAD
         except CloudApiError as err:
             raise FilesError(err) from err
-=======
-        except FilesError:
-            raise
-        except TimeoutError as err:
-            raise FilesError(
-                "Timeout reached while trying to fetch upload details",
-            ) from err
-        except ClientError as err:
-            raise FilesError(f"Failed to fetch upload details: {err}") from err
-        except Exception as err:
-            raise FilesError(
-                f"Unexpected error while fetching upload details: {err}",
-            ) from err
->>>>>>> e58454e1
 
         try:
             response = await self._cloud.websession.put(
                 details["url"],
                 data=await open_stream(),
                 headers=details["headers"] | {"content-length": str(size)},
-                timeout=ClientTimeout(connect=10.0, total=_FILE_TRANSFER_TIMEOUT),
+                timeout=ClientTimeout(
+                    connect=10.0, total=_FILE_TRANSFER_TIMEOUT),
             )
             self._do_log_response(response)
 
             response.raise_for_status()
         except TimeoutError as err:
-            raise FilesError("Timeout reached while trying to upload file") from err
+            raise FilesError(
+                "Timeout reached while trying to upload file") from err
         except ClientError as err:
             raise FilesError("Failed to upload file") from err
         except Exception as err:
@@ -169,28 +121,14 @@
             details: FilesHandlerDownloadDetails = await self._call_cloud_api(
                 path=f"/files/download_details/{storage_type}/{filename}",
             )
-<<<<<<< HEAD
         except CloudApiError as err:
             raise FilesError(err) from err
-=======
-        except FilesError:
-            raise
-        except TimeoutError as err:
-            raise FilesError(
-                "Timeout reached while trying to fetch download details",
-            ) from err
-        except ClientError as err:
-            raise FilesError(f"Failed to fetch download details: {err}") from err
-        except Exception as err:
-            raise FilesError(
-                f"Unexpected error while fetching download details: {err}",
-            ) from err
->>>>>>> e58454e1
 
         try:
             response = await self._cloud.websession.get(
                 details["url"],
-                timeout=ClientTimeout(connect=10.0, total=_FILE_TRANSFER_TIMEOUT),
+                timeout=ClientTimeout(
+                    connect=10.0, total=_FILE_TRANSFER_TIMEOUT),
             )
 
             self._do_log_response(response)
@@ -199,10 +137,12 @@
         except FilesError:
             raise
         except TimeoutError as err:
-            raise FilesError("Timeout reached while trying to download file") from err
+            raise FilesError(
+                "Timeout reached while trying to download file") from err
         except ClientError as err:
             raise FilesError("Failed to download file") from err
         except Exception as err:
-            raise FilesError("Unexpected error while downloading file") from err
+            raise FilesError(
+                "Unexpected error while downloading file") from err
 
         return response.content