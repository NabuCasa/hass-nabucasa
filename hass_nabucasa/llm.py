"""LLM handler."""

from __future__ import annotations

import asyncio
import base64
from collections.abc import Iterable
from datetime import datetime, timedelta
import io
from typing import (
    TYPE_CHECKING,
    Any,
    Literal,
    TypedDict,
    cast,
)

from litellm import (
    BaseResponsesAPIStreamingIterator,
    ResponseInputParam,
    ResponsesAPIResponse,
    ToolChoice,
    ToolParam,
    aimage_edit,
    aimage_generation,
    aresponses,
)
from litellm.exceptions import (
    APIError,
    AuthenticationError,
    RateLimitError,
    ServiceUnavailableError,
)

from hass_nabucasa.utils import utc_from_timestamp, utcnow

from .api import ApiBase, CloudApiError, api_exception_handler

if TYPE_CHECKING:
    from . import Cloud, _ClientT


class LLMError(CloudApiError):
    """Error with token handling."""


class LLMConnectionDetails(TypedDict):
    """LLM connection details from LLM API."""

    token: str
    valid_until: int
    base_url: str
    generate_data_model: str
    generate_image_model: str
    conversation_model: str


class LLMGeneratedData(TypedDict):
    """LLM data generation response."""

    content: str
    role: Literal["assistant", "user"] | None


class LLMGeneratedImage(TypedDict):
    """Normalized LLM image generation response."""

    mime_type: str
    image_data: bytes
    model: str | None
    width: int | None
    height: int | None
    revised_prompt: str | None


class LLMImageAttachment(TypedDict):
    """Image attachment for editing requests."""

    filename: str | None
    mime_type: str | None
    data: bytes


class LLMRequestError(LLMError):
    """Base error for LLM generation failures."""


class LLMAuthenticationError(LLMRequestError):
    """Raised when LLM authentication fails."""


class LLMRateLimitError(LLMRequestError):
    """Raised when LLM requests are rate limited."""


class LLMServiceError(LLMRequestError):
    """Raised when LLM requests fail due to service issues."""


class LLMResponseError(LLMRequestError):
    """Raised when LLM responses are unexpected."""


IMAGE_MIME_TYPE = "image/png"
TOKEN_EXP_BUFFER_MINUTES = timedelta(minutes=5)


class LLMHandler(ApiBase):
    """Class to handle LLM services."""

    def __init__(self, cloud: Cloud[_ClientT]) -> None:
        """Initialize LLM services."""
        super().__init__(cloud)
        self._token: str | None = None
        self._base_url: str | None = None
        self._generate_data_model: str | None = None
        self._generate_image_model: str | None = None
        self._conversation_model: str | None = None
        self._valid_until: datetime | None = None
        self._lock = asyncio.Lock()

    def _validate_token(self) -> bool:
        """Validate token outside of coroutine."""
        # Check subscription and token expiry with buffer
        return self._cloud.valid_subscription and bool(
            self._valid_until
            and utcnow() + TOKEN_EXP_BUFFER_MINUTES < self._valid_until
        )

    @api_exception_handler(LLMAuthenticationError)
    async def _get_connection_details(self) -> LLMConnectionDetails:
        details: LLMConnectionDetails = await self._call_cloud_api(
            action="llm_connection_details",
        )
        return details

    @api_exception_handler(LLMServiceError)
    async def _async_fetch_image_from_url(self, url: str) -> bytes:
        """Fetch image data from a URL asynchronously."""
        async with self._cloud.websession.get(url) as response:
            response.raise_for_status()
            return await response.read()

    async def _extract_response_image_data(
        self,
        response: dict[str, Any],
    ) -> LLMGeneratedImage:
        data = response.get("data")
        if not data or not isinstance(data, list) or len(data) == 0:
            raise LLMResponseError("Unexpected response from Cloud LLM")

        item = data[0]

        url = item.get("url")
        b64 = item.get("b64_json")

        if not b64 and url:
            image_bytes = await self._async_fetch_image_from_url(url)
            b64 = base64.b64encode(image_bytes).decode("utf-8")

        if not b64:
            raise ValueError(
                "Image generation response contains neither url nor b64_json"
            )

        decoded_image = base64.b64decode(b64)

        return LLMGeneratedImage(
            mime_type=IMAGE_MIME_TYPE,
            model=response.get("model"),
            image_data=decoded_image,
            width=item.get("width"),
            height=item.get("height"),
            revised_prompt=item.get("revised_prompt"),
        )

    async def _update_connection_details(self) -> None:
        """Update connection details."""
        if not self._cloud.valid_subscription:
            raise LLMAuthenticationError("Invalid subscription")

        details: LLMConnectionDetails = await self._get_connection_details()

        self._token = details["token"]
        self._valid_until = utc_from_timestamp(float(details["valid_until"]))
        self._base_url = details["base_url"]
        self._generate_data_model = details["generate_data_model"]
        self._generate_image_model = details["generate_image_model"]
        self._conversation_model = details["conversation_model"]

    async def async_ensure_token(self) -> None:
        """Ensure the LLM token is valid and available."""
        async with self._lock:
            if not self._validate_token():
                await self._update_connection_details()

            if not self._token or not self._base_url:
                raise LLMError("Cloud LLM connection details are unavailable")

    async def async_generate_data(
        self,
        *,
        messages: str | ResponseInputParam,
        conversation_id: str,
        response_format: dict[str, Any] | None = None,
        stream: bool = False,
        tools: Iterable[ToolParam] | None = None,
        tool_choice: ToolChoice | None = None,
    ) -> ResponsesAPIResponse | BaseResponsesAPIStreamingIterator:
        """Generate structured or free-form LLM data."""
        await self.async_ensure_token()

        if TYPE_CHECKING:
            assert self._generate_data_model is not None

        try:
            response = await aresponses(
                model=self._generate_data_model,
                input=messages,
                api_key=self._token,
                api_base=self._base_url,
                user=conversation_id,
                stream=stream,
                response_format=response_format,
                tools=tools,
                tool_choice=tool_choice,
            )
            return cast(
                "ResponsesAPIResponse | BaseResponsesAPIStreamingIterator", response
            )
        except AuthenticationError as err:
            raise LLMAuthenticationError("Cloud LLM authentication failed") from err
        except (RateLimitError, ServiceUnavailableError) as err:
            raise LLMRateLimitError("Cloud LLM is rate limited") from err
        except APIError as err:
            raise LLMServiceError("Error talking to Cloud LLM") from err
        except Exception as err:
            raise LLMServiceError(
                "Unexpected error during LLM data generation"
            ) from err

    async def async_generate_image(
        self,
        *,
        prompt: str,
    ) -> LLMGeneratedImage:
        """Generate an image via Cloud LLM."""
        await self.async_ensure_token()

        try:
            response = await aimage_generation(
                prompt=prompt,
                api_key=self._token,
                api_base=self._base_url,
                model=self._generate_image_model,
            )

        except AuthenticationError as err:
            raise LLMAuthenticationError("Cloud LLM authentication failed") from err
        except (RateLimitError, ServiceUnavailableError) as err:
            raise LLMRateLimitError("Cloud LLM is rate limited") from err
        except APIError as err:
            raise LLMServiceError("Error talking to Cloud LLM") from err
        except Exception as err:
            raise LLMServiceError(
                "Unexpected error during LLM data generation"
            ) from err
        return await self._extract_response_image_data(response)

    async def async_edit_image(
        self,
        *,
        prompt: str,
        attachments: list[LLMImageAttachment],
    ) -> LLMGeneratedImage:
        """Edit an image via Cloud LLM."""
        await self.async_ensure_token()

        image_payload: Any
        mask_payload: Any | None = None

        if TYPE_CHECKING:
            assert self._generate_image_model is not None

        file_buffers: list[io.BytesIO] = []
        for idx, attachment in enumerate(attachments):
            buffer = io.BytesIO(attachment["data"])
            buffer.name = attachment["filename"] or f"attachment_{idx}"
            file_buffers.append(buffer)

        if len(file_buffers) == 1:
            image_payload = file_buffers[0]
        else:
            mask_payload = file_buffers[1]
            remaining = [file_buffers[0], *file_buffers[2:]]
            image_payload = remaining if len(remaining) > 1 else remaining[0]

        try:
            response = await aimage_edit(
                image=image_payload,
                prompt=prompt,
                model=self._generate_image_model,
                mask=mask_payload,
                api_key=self._token,
                api_base=self._base_url,
            )

        except AuthenticationError as err:
            raise LLMAuthenticationError("Cloud LLM authentication failed") from err
        except (RateLimitError, ServiceUnavailableError) as err:
            raise LLMRateLimitError("Cloud LLM is rate limited") from err
        except APIError as err:
            raise LLMServiceError("Error talking to Cloud LLM") from err
        except Exception as err:
            raise LLMServiceError(
                "Unexpected error during LLM data generation"
            ) from err

<<<<<<< HEAD
    async def async_process_conversation(
        self,
        *,
        messages: list[dict[str, Any]],
        conversation_id: str,
        response_format: dict[str, Any] | None = None,
        stream: bool = False,
        tools: list[dict[str, Any]] | None = None,
        tool_choice: Literal["auto", "none", "required"] | dict[str, Any] | None = None,
    ) -> ResponsesAPIResponse | BaseResponsesAPIStreamingIterator:
        """Generate a response for a conversation."""
        await self.async_ensure_token()

        response_kwargs: dict[str, Any] = {
            "model": self._conversation_model,
            "input": messages,
            "api_key": self._token,
            "api_base": self._base_url,
            "user": conversation_id,
            "stream": stream,
            "response_format": response_format,
            "tools": tools,
            "tool_choice": tool_choice,
        }

        try:
            response = await aresponses(**response_kwargs)
            return cast(
                "ResponsesAPIResponse | BaseResponsesAPIStreamingIterator", response
            )
        except AuthenticationError as err:
            raise LLMAuthenticationError("Cloud LLM authentication failed") from err
        except (RateLimitError, ServiceUnavailableError) as err:
            raise LLMRateLimitError("Cloud LLM is rate limited") from err
        except APIError as err:
            raise LLMServiceError("Error talking to Cloud LLM") from err
        except Exception as err:
            raise LLMServiceError(
                "Unexpected error during LLM data generation"
            ) from err
=======
        return await self._extract_response_image_data(response)
>>>>>>> 1897b61b
<|MERGE_RESOLUTION|>--- conflicted
+++ resolved
@@ -316,7 +316,8 @@
                 "Unexpected error during LLM data generation"
             ) from err
 
-<<<<<<< HEAD
+        return await self._extract_response_image_data(response)
+
     async def async_process_conversation(
         self,
         *,
@@ -356,7 +357,4 @@
         except Exception as err:
             raise LLMServiceError(
                 "Unexpected error during LLM data generation"
-            ) from err
-=======
-        return await self._extract_response_image_data(response)
->>>>>>> 1897b61b
+            ) from err