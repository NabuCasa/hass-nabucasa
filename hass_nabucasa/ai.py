--- conflicted
+++ resolved
@@ -118,8 +118,7 @@
         b64 = base64.b64encode(image_bytes).decode("utf-8")
 
     if not b64:
-        raise ValueError(
-            "Image generation response contains neither url nor b64_json.")
+        raise ValueError("Image generation response contains neither url nor b64_json.")
 
     decoded_image = base64.b64decode(b64)
 
@@ -192,8 +191,7 @@
         response_format: dict[str, Any] | None = None,
         stream: bool = False,
         tools: list[dict[str, Any]] | None = None,
-        tool_choice: Literal["auto", "none",
-                             "required"] | dict[str, Any] | None = None,
+        tool_choice: Literal["auto", "none", "required"] | dict[str, Any] | None = None,
     ) -> ResponsesAPIResponse | BaseResponsesAPIStreamingIterator:
         """Generate structured or free-form AI data."""
         await self.async_ensure_token()
@@ -216,12 +214,7 @@
                 "ResponsesAPIResponse | BaseResponsesAPIStreamingIterator", response
             )
         except AuthenticationError as err:
-<<<<<<< HEAD
-            raise AiAuthenticationError(
-                "Cloud AI authentication failed") from err
-=======
             raise AIAuthenticationError("Cloud AI authentication failed") from err
->>>>>>> 99af95fe
         except (RateLimitError, ServiceUnavailableError) as err:
             raise AIRateLimitError("Cloud AI is rate limited") from err
         except APIError as err:
@@ -241,12 +234,7 @@
                 return await self._async_edit_image(prompt, attachments)
             return await self._async_create_image(prompt)
         except AuthenticationError as err:
-<<<<<<< HEAD
-            raise AiAuthenticationError(
-                "Cloud AI authentication failed") from err
-=======
             raise AIAuthenticationError("Cloud AI authentication failed") from err
->>>>>>> 99af95fe
         except (RateLimitError, ServiceUnavailableError) as err:
             raise AIRateLimitError("Cloud AI is rate limited") from err
         except APIError as err:
@@ -302,8 +290,7 @@
         response_format: dict[str, Any] | None = None,
         stream: bool = False,
         tools: list[dict[str, Any]] | None = None,
-        tool_choice: Literal["auto", "none",
-                             "required"] | dict[str, Any] | None = None,
+        tool_choice: Literal["auto", "none", "required"] | dict[str, Any] | None = None,
     ) -> ResponsesAPIResponse | BaseResponsesAPIStreamingIterator:
         """Generate a response for a conversation."""
         await self.async_ensure_token()
@@ -326,9 +313,8 @@
                 "ResponsesAPIResponse | BaseResponsesAPIStreamingIterator", response
             )
         except AuthenticationError as err:
-            raise AiAuthenticationError(
-                "Cloud AI authentication failed") from err
+            raise AIAuthenticationError("Cloud AI authentication failed") from err
         except (RateLimitError, ServiceUnavailableError) as err:
-            raise AiRateLimitError("Cloud AI is rate limited") from err
+            raise AIRateLimitError("Cloud AI is rate limited") from err
         except APIError as err:
-            raise AiServiceError("Error talking to Cloud AI") from err+            raise AIServiceError("Error talking to Cloud AI") from err