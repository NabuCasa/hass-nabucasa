[build-system]
build-backend = "setuptools.build_meta"
requires = [
  "setuptools>=62.3",
]

[project]
authors = [
  {name = "Nabu Casa, Inc.", email = "opensource@nabucasa.com"},
]
classifiers = [
    "Intended Audience :: End Users/Desktop",
    "Intended Audience :: Developers",
    "License :: OSI Approved :: GNU General Public License v3 (GPLv3)",
    "Operating System :: OS Independent",
    "Topic :: Internet :: Proxy Servers",
    "Topic :: Software Development :: Libraries :: Python Modules",
    "Development Status :: 5 - Production/Stable",
    "Programming Language :: Python :: 3.11",
    "Programming Language :: Python :: 3.12",
]
dependencies = [
    "acme==2.9.0",
    "aiohttp>=3.6.1",
    "atomicwrites-homeassistant==1.4.1",
    "attrs>=19.3",
    "ciso8601>=2.3.0",
    "cryptography>=42.0.0",
    "pycognito==2024.1.0",
    "snitun==0.36.2",
]
description = "Home Assistant cloud integration by Nabu Casa, Inc."
license = {text = "GPL v3"}
name = "hass-nabucasa"
readme = "README.md"
requires-python = ">=3.11"
version = "0.78.0"

[project.optional-dependencies]
test = [
    "codespell==2.2.6",
    "mypy==1.8.0",
    "pre-commit==3.6.2",
    "pre-commit-hooks==4.5.0",
    "pylint==3.1.0",
    "pytest-aiohttp==1.0.5",
    "pytest-timeout==2.2.0",
<<<<<<< HEAD
    "pytest==8.0.0",
    "ruff==0.3.0",
=======
    "pytest==8.0.2",
    "ruff==0.2.2",
>>>>>>> 4a1d805a
    "types_atomicwrites==1.4.5.1",
    "types_pyOpenSSL==24.0.0.20240228",
    "xmltodict==0.13.0",
    "safety==3.0.1",
    "syrupy==4.6.1",
    "tomli==2.0.1",
]

[tool.mypy]
check_untyped_defs = true
disallow_incomplete_defs = true
disallow_subclassing_any = true
disallow_untyped_calls = true
disallow_untyped_decorators = true
disallow_untyped_defs = true
ignore_missing_imports = true
no_implicit_optional = true
show_error_codes = true
strict_equality = true
warn_incomplete_stub = true
warn_redundant_casts = true
warn_return_any = true
warn_unreachable = true
warn_unused_configs = true
warn_unused_ignores = true

[tool.pylint.BASIC]
disable = [
  "abstract-method",
  "cyclic-import",
  "duplicate-code",
  "global-statement",
  "line-too-long",
  "locally-disabled",
  "missing-docstring",
  "not-context-manager",
  "too-few-public-methods",
  "too-many-arguments",
  "too-many-branches",
  "too-many-instance-attributes",
  "too-many-lines",
  "too-many-locals",
  "too-many-public-methods",
  "too-many-return-statements",
  "too-many-statements",
  "unused-argument",
]
extension-pkg-allow-list=[
  "ciso8601",
]
generated-members=[
  "botocore.errorfactory",
]
good-names= [
  "_",
  "cb",
  "ex",
  "fp",
  "i",
  "id",
  "j",
  "k",
  "Run",
  "T",
]

[tool.pylint.EXCEPTIONS]
overgeneral-exceptions=[
  "builtins.Exception",
]

[tool.pylint.MAIN]
ignore=[
  "tests_*",
]
reports=false

[tool.pytest.ini_options]
asyncio_mode = "auto"

[tool.ruff]
fix = true
line-length = 88
show-fixes = true
target-version = "py311"

[tool.ruff.lint]
ignore = [
  "ANN101",
  "ANN401",
  "COM812",
  "PLR2004",
  "S101",
  "TRY003",
  "S303",

  "ARG001", # TEMPORARY DISABLED
  "ARG002", # TEMPORARY DISABLED
  "C901", # TEMPORARY DISABLED
  "D100", # TEMPORARY DISABLED
  "D103", # TEMPORARY DISABLED
  "D202", # TEMPORARY DISABLED
  "D205", # TEMPORARY DISABLED
  "D401", # TEMPORARY DISABLED
  "D403", # TEMPORARY DISABLED
  "DTZ003", # TEMPORARY DISABLED
  "DTZ005", # TEMPORARY DISABLED
  "E501", # TEMPORARY DISABLED
  "EM101", # TEMPORARY DISABLED
  "EM102", # TEMPORARY DISABLED
  "FBT001", # TEMPORARY DISABLED
  "FBT002", # TEMPORARY DISABLED
  "FBT003", # TEMPORARY DISABLED
  "I001", # TEMPORARY DISABLED
  "N817", # TEMPORARY DISABLED
  "N818", # TEMPORARY DISABLED
  "PERF401", # TEMPORARY DISABLED
  "PGH004", # TEMPORARY DISABLED
  "PLR0911", # TEMPORARY DISABLED
  "PLR0912", # TEMPORARY DISABLED
  "PLR0915", # TEMPORARY DISABLED
  "PTH112", # TEMPORARY DISABLED
  "RSE102", # TEMPORARY DISABLED
  "RUF006", # TEMPORARY DISABLED
  "RUF100", # TEMPORARY DISABLED
  "S311", # TEMPORARY DISABLED
  "SIM114", # TEMPORARY DISABLED
  "TCH002", # TEMPORARY DISABLED
  "TCH003", # TEMPORARY DISABLED
  "TRY300", # TEMPORARY DISABLED
  "TRY301", # TEMPORARY DISABLED
  "TRY400", # TEMPORARY DISABLED
  "UP006", # TEMPORARY DISABLED
]

select = [
  "ALL",
]

[tool.ruff.lint.pydocstyle]
# Use Google-style docstrings.
convention = "pep257"

[tool.ruff.lint.flake8-pytest-style]
fixture-parentheses = false
mark-parentheses = false

[tool.ruff.lint.isort]
combine-as-imports = true
force-sort-within-sections = true
known-first-party = [
  "hass_nabucasa",
]

[tool.ruff.lint.pylint]
max-args = 15

[tool.setuptools]
include-package-data = true
platforms = [
  "any",
]
zip-safe = false

[tool.setuptools.package-data]
hass_nabucasa = [
  "py.typed",
]

[tool.setuptools.packages.find]
include = [
  "hass_nabucasa*",
]<|MERGE_RESOLUTION|>--- conflicted
+++ resolved
@@ -45,13 +45,8 @@
     "pylint==3.1.0",
     "pytest-aiohttp==1.0.5",
     "pytest-timeout==2.2.0",
-<<<<<<< HEAD
-    "pytest==8.0.0",
+    "pytest==8.0.2",
     "ruff==0.3.0",
-=======
-    "pytest==8.0.2",
-    "ruff==0.2.2",
->>>>>>> 4a1d805a
     "types_atomicwrites==1.4.5.1",
     "types_pyOpenSSL==24.0.0.20240228",
     "xmltodict==0.13.0",
